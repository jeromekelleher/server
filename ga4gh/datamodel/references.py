"""
Module responsible for translating reference sequence data into GA4GH native
objects.
"""
from __future__ import division
from __future__ import print_function
from __future__ import unicode_literals

import hashlib
import json
import random

import pysam

import ga4gh.datamodel as datamodel
import ga4gh.protocol as protocol
import ga4gh.pb as pb
import ga4gh.exceptions as exceptions


DEFAULT_REFERENCESET_NAME = "Default"
"""
This is the name used for any reference set referred to in a BAM
file that does not provide the 'AS' tag in the @SQ header.
"""


class AbstractReferenceSet(datamodel.DatamodelObject):
    """
    Class representing ReferenceSets. A ReferenceSet is a set of
    References which typically comprise a reference assembly, such as
    GRCh38.
    """
    compoundIdClass = datamodel.ReferenceSetCompoundId

    def __init__(self, localId):
        super(AbstractReferenceSet, self).__init__(None, localId)
        self._referenceIdMap = {}
        self._referenceNameMap = {}
        self._referenceIds = []
        self._assemblyId = None
        self._description = None
        self._isDerived = False
        self._ncbiTaxonId = None
        self._sourceAccessions = []
        self._sourceUri = None

    def addReference(self, reference):
        """
        Adds the specified reference to this ReferenceSet.
        """
        id_ = reference.getId()
        self._referenceIdMap[id_] = reference
        self._referenceNameMap[reference.getLocalId()] = reference
        self._referenceIds.append(id_)

    def setDescription(self, description):
        """
        Sets the description to the specified value.
        """
        self._description = description

    def setNcbiTaxonId(self, ncbiTaxonId):
        """
        Sets the ncbiTaxonId to the specified value. See the documentation
        for getNcbiTaxonId for details of this field.
        """
        self._ncbiTaxonId = ncbiTaxonId

    def setIsDerived(self, isDerived):
        """
        Sets the isDerived attribute
        """
        self._isDerived = isDerived

    def setAssemblyId(self, assemblyId):
        """
        Sets the assemblyId attribute
        """
        self._assemblyId = assemblyId

    def setSourceAccessions(self, sourceAccessions):
        """
        Sets the sourceAccessions attribute
        """
        self._sourceAccessions = sourceAccessions

    def setSourceUri(self, sourceUri):
        """
        Sets the sourceUri attribute
        """
        self._sourceUri = sourceUri

    def getReferences(self):
        """
        Returns the References in this ReferenceSet.
        """
        return [self._referenceIdMap[id_] for id_ in self._referenceIds]

    def getNumReferences(self):
        """
        Returns the number of references in this ReferenceSet.
        """
        return len(self._referenceIds)

    def getReferenceByIndex(self, index):
        """
        Returns the reference at the specified index in this ReferenceSet.
        """
        return self._referenceIdMap[self._referenceIds[index]]

    def getReferenceByName(self, name):
        """
        Returns the reference with the specified name.
        """
        if name not in self._referenceNameMap:
            raise exceptions.ReferenceNameNotFoundException(name)
        return self._referenceNameMap[name]

    def getReference(self, id_):
        """
        Returns the Reference with the specified ID or raises a
        ReferenceNotFoundException if it does not exist.
        """
        if id_ not in self._referenceIdMap:
            raise exceptions.ReferenceNotFoundException(id_)
        return self._referenceIdMap[id_]

    def getMd5Checksum(self):
        """
        Returns the MD5 checksum for this reference set. This checksum is
        calculated by making a list of `Reference.md5checksum` for all
        `Reference`s in this set. We then sort this list, and take the
        MD5 hash of all the strings concatenated together.
        """
        references = sorted(
            self.getReferences(),
            key=lambda ref: ref.getMd5Checksum())
        checksums = ''.join([ref.getMd5Checksum() for ref in references])
        md5checksum = hashlib.md5(checksums).hexdigest()
        return md5checksum

    def getAssemblyId(self):
        """
        Returns the assembly ID for this reference set.
        This is the public id of this reference set, such as `GRCh37`
        """
        return self._assemblyId

    def getDescription(self):
        """
        Returns the free text description of this reference set.
        """
        return self._description

    def getIsDerived(self):
        """
        Returns True if this ReferenceSet is derived. A ReferenceSet
        may be derived from a source if it contains additional sequences,
        or some of the sequences within it are derived.
        """
        return self._isDerived

    def getSourceAccessions(self):
        """
        Returns the list of source accession strings. These are all known
        corresponding accession IDs in INSDC (GenBank/ENA/DDBJ) ideally
        with a version number, e.g. `NC_000001.11`.
        """
        return self._sourceAccessions

    def getSourceUri(self):
        """
        Returns the sourceURI for this ReferenceSet.
        """
        return self._sourceUri

    def getNcbiTaxonId(self):
        """
        Returns the NCBI Taxon ID for this reference set. This is the
        ID from http://www.ncbi.nlm.nih.gov/taxonomy (e.g. 9606->human)
        indicating the species which this assembly is intended to model.
        Note that contained `Reference`s may specify a different
        `ncbiTaxonId`, as assemblies may contain reference sequences
        which do not belong to the modeled species, e.g.  EBV in a
        human reference genome.
        """
        if self._ncbiTaxonId is not None:
            return int(self._ncbiTaxonId)
        else:
            return None

    def toProtocolElement(self):
        """
        Returns the GA4GH protocol representation of this ReferenceSet.
        """
        ret = protocol.ReferenceSet()
        ret.assembly_id = self.getAssemblyId()
        ret.description = self.getDescription()
        ret.id = self.getId()
        ret.is_derived = self.getIsDerived()
        ret.md5checksum = self.getMd5Checksum()
        ret.ncbi_taxon_id = self.getNcbiTaxonId()
        ret.source_accessions.extend(self.getSourceAccessions())
        ret.source_uri = self.getSourceUri()
        ret.name = self.getLocalId()
        return ret


class AbstractReference(datamodel.DatamodelObject):
    """
    Class representing References. A Reference is a canonical
    assembled contig, intended to act as a reference coordinate space
    for other genomic annotations. A single Reference might represent
    the human chromosome 1, for instance.
    """
    compoundIdClass = datamodel.ReferenceCompoundId

    def __init__(self, parentContainer, localId):
        super(AbstractReference, self).__init__(parentContainer, localId)
        self._length = -1
        self._md5checksum = ""
        self._sourceUri = ""
        self._sourceAccessions = []
        self._isDerived = False
        self._sourceDivergence = pb.DEFAULT_INT
        self._ncbiTaxonId = ""
<<<<<<< HEAD

    def setMd5checksum(self, md5checksum):
        """
        Sets the md5checksum to the specified value.
        """
        self._md5checksum = md5checksum

    def setNcbiTaxonId(self, ncbiTaxonId):
        """
        Sets the ncbiTaxonId to the specified value. See the documentation
        for getNcbiTaxonId for details of this field.
        """
        self._ncbiTaxonId = ncbiTaxonId

    def setSourceAccessions(self, sourceAccessions):
        """
        Sets the sourceAccessions to the specified list. See the documentation
        for getSourceAccessions for details on this field.
        """
        self._sourceAccessions = sourceAccessions

    def setLength(self, length):
        """
        Sets the length of this referefnce to the specified value.
        """
        self._length = length
=======
>>>>>>> 95bae514

    def getLength(self):
        """
        Returns the length of this reference's sequence string.
        """
        return self._length

    def getName(self):
        """
        Returns the name of this reference, e.g., '22'.
        """
        return self.getLocalId()

    def getIsDerived(self):
        """
        Returns True if this Reference is derived. A sequence X is said to be
        derived from source sequence Y, if X and Y are of the same length and
        the per-base sequence divergence at A/C/G/T bases is sufficiently
        small. Two sequences derived from the same official sequence share the
        same coordinates and annotations, and can be replaced with the official
        sequence for certain use cases.
        """
        return self._isDerived

    def getSourceDivergence(self):
        """
        Returns the source divergence for this reference.  The sourceDivergence
        is the fraction of non-indel bases that do not match the
        reference this record was derived from.
        """
        return self._sourceDivergence

    def getSourceAccessions(self):
        """
        Returns the list of source accession strings. These are all known
        corresponding accession IDs in INSDC (GenBank/ENA/DDBJ) ideally
        with a version number, e.g. `NC_000001.11`.
        """
        return self._sourceAccessions

    def getSourceUri(self):
        """
        The URI from which the sequence was obtained. Specifies a FASTA format
        file/string with one name, sequence pair.
        """
        return self._sourceUri

    def getNcbiTaxonId(self):
        """
        Returns the NCBI Taxon ID for this reference. This is the
        ID from http://www.ncbi.nlm.nih.gov/taxonomy (e.g. 9606->human)
        indicating the species which this assembly is intended to model.
        Note that contained `Reference`s may specify a different
        `ncbiTaxonId`, as assemblies may contain reference sequences
        which do not belong to the modeled species, e.g.  EBV in a
        human reference genome.
        """
        if self._ncbiTaxonId is not None:
            return int(self._ncbiTaxonId)
        else:
            return None

    def getMd5Checksum(self):
        """
        Returns the MD5 checksum uniquely representing this `Reference` as a
        lower-case hexadecimal string, calculated as the MD5 of the upper-case
        sequence excluding all whitespace characters.
        """
        return self._md5checksum

    def toProtocolElement(self):
        """
        Returns the GA4GH protocol representation of this Reference.
        """
        reference = protocol.Reference()
        reference.id = self.getId()
        reference.is_derived = self.getIsDerived()
        reference.length = self.getLength()
        reference.md5checksum = self.getMd5Checksum()
        reference.name = self.getName()
        reference.ncbi_taxon_id = self.getNcbiTaxonId()
        reference.source_accessions.extend(self.getSourceAccessions())
        reference.source_divergence = pb.int(self.getSourceDivergence())
        reference.source_uri = self.getSourceUri()
        return reference

    def checkQueryRange(self, start, end):
        """
        Checks to ensure that the query range is valid within this reference.
        If not, raise ReferenceRangeErrorException.
        """
        condition = (
            (start < 0 or end > self.getLength()) or
            start > end or start == end)
        if condition:
            raise exceptions.ReferenceRangeErrorException(
                self.getId(), start, end)

    def getBases(self, start, end):
        """
        Returns the string representing the bases of this reference from
        start (inclusive) to end (exclusive).
        """
        raise NotImplemented()

##################################################################
#
# Simulated references
#
##################################################################


class SimulatedReferenceSet(AbstractReferenceSet):
    """
    A simulated referenceSet
    """
    def __init__(self, localId, randomSeed=0, numReferences=1):
        super(SimulatedReferenceSet, self).__init__(localId)
        self._randomSeed = randomSeed
        self._randomGenerator = random.Random()
        self._randomGenerator.seed(self._randomSeed)
        self._description = "Simulated reference set"
        self._assemblyId = str(random.randint(0, 2**32))
        self._isDerived = bool(random.randint(0, 1))
        self._ncbiTaxonId = random.randint(0, 2**16)
        self._sourceAccessions = []
        for i in range(random.randint(1, 3)):
                self._sourceAccessions.append("sim_accession_{}".format(
                    random.randint(1, 2**32)))
        self._sourceUri = "http://example.com/reference.fa"
        for i in range(numReferences):
            referenceSeed = self._randomGenerator.getrandbits(32)
            referenceLocalId = "srs{}".format(i)
            reference = SimulatedReference(
                self, referenceLocalId, referenceSeed)
            self.addReference(reference)


class SimulatedReference(AbstractReference):
    """
    A simulated reference. Stores a random sequence of a given length, and
    generates remaining attributes randomly.
    """

    def __init__(self, parentContainer, localId, randomSeed=0, length=200):
        super(SimulatedReference, self).__init__(parentContainer, localId)
        rng = random.Random()
        rng.seed(randomSeed)
        self._length = length
        bases = [rng.choice('ACGT') for _ in range(self._length)]
        self._bases = ''.join(bases)
        self._md5checksum = hashlib.md5(self._bases).hexdigest()
        self._isDerived = bool(rng.randint(0, 1))
        self._sourceDivergence = 0
        if self._isDerived:
            self._sourceDivergence = rng.uniform(0, 0.1)
        self._ncbiTaxonId = random.randint(0, 2**16)
        self._sourceAccessions = []
        for i in range(random.randint(1, 3)):
                self._sourceAccessions.append("sim_accession_{}".format(
                    random.randint(1, 2**32)))
        self._sourceUri = "http://example.com/reference.fa"

    def getBases(self, start, end):
        self.checkQueryRange(start, end)
        return self._bases[start:end]

##################################################################
#
# References based on htslib's FASTA file handling.
#
##################################################################


class HtslibReferenceSet(datamodel.PysamDatamodelMixin, AbstractReferenceSet):
    """
    A referenceSet based on data on a file system
    """
    def __init__(self, localId):
        super(HtslibReferenceSet, self).__init__(localId)
        self._dataUrl = None

    def populateFromFile(self, dataUrl):
        """
        Populates the instance variables of this ReferencSet from the
        data URL.
        """
        self._dataUrl = dataUrl
        fastaFile = self.getFastaFile()
        for referenceName in fastaFile.references:
            reference = HtslibReference(self, referenceName)
            # TODO break this up into chunks and calculate the MD5
            # in bits (say, 64K chunks?)
            bases = fastaFile.fetch(referenceName)
            md5checksum = hashlib.md5(bases).hexdigest()
            reference.setMd5checksum(md5checksum)
            reference.setLength(len(bases))
            self.addReference(reference)

    def populateFromRow(self, row):
        """
        Populates this reference set from the values in the specified DB
        row.
        """
        self._dataUrl = row[b'dataUrl']
        self._description = row[b'description']
        self._assemblyId = row[b'assemblyId']
        self._isDerived = bool(row[b'isDerived'])
        self._md5checksum = row[b'md5checksum']
        self.setNcbiTaxonId(row[b'ncbiTaxonId'])
        self._sourceAccessions = json.loads(row[b'sourceAccessions'])
        self._sourceUri = row[b'sourceUri']

    def getDataUrl(self):
        """
        Returns the path of the the data URL for this ReferenceSet.
        """
        return self._dataUrl

    def openFile(self, dataFile):
        return pysam.FastaFile(dataFile)

    def getFastaFile(self):
        """
        Returns a reference to the Fasta file instance used to read the
        data in this reference set.
        """
        return self.getFileHandle(self._dataUrl)


class HtslibReference(datamodel.PysamDatamodelMixin, AbstractReference):
    """
    A reference based on data stored in a file on the file system
    """
    def __init__(self, parentContainer, localId):
        super(HtslibReference, self).__init__(parentContainer, localId)

    def populateFromRow(self, row):
        """
        Populates this reference from the values in the specified DB row.
        """
        self._length = row[b'length']
        self._isDerived = bool(row[b'isDerived'])
        self._md5checksum = row[b'md5checksum']
        self._ncbiTaxonId = row[b'ncbiTaxonId']
        self._sourceAccessions = json.loads(row[b'sourceAccessions'])
        self._sourceDivergence = row[b'sourceDivergence']
        self._sourceUri = row[b'sourceUri']

    def getBases(self, start, end):
        self.checkQueryRange(start, end)
        fastaFile = self._parentContainer.getFastaFile()
        localId = self.getLocalId().encode()
        # TODO we should have some error checking here...
        bases = fastaFile.fetch(localId, start, end)
        return bases<|MERGE_RESOLUTION|>--- conflicted
+++ resolved
@@ -195,14 +195,14 @@
         Returns the GA4GH protocol representation of this ReferenceSet.
         """
         ret = protocol.ReferenceSet()
-        ret.assembly_id = self.getAssemblyId()
-        ret.description = self.getDescription()
+        ret.assembly_id = pb.string(self.getAssemblyId())
+        ret.description = pb.string(self.getDescription())
         ret.id = self.getId()
         ret.is_derived = self.getIsDerived()
         ret.md5checksum = self.getMd5Checksum()
-        ret.ncbi_taxon_id = self.getNcbiTaxonId()
+        ret.ncbi_taxon_id = pb.int(self.getNcbiTaxonId())
         ret.source_accessions.extend(self.getSourceAccessions())
-        ret.source_uri = self.getSourceUri()
+        ret.source_uri = pb.string(self.getSourceUri())
         ret.name = self.getLocalId()
         return ret
 
@@ -224,8 +224,7 @@
         self._sourceAccessions = []
         self._isDerived = False
         self._sourceDivergence = pb.DEFAULT_INT
-        self._ncbiTaxonId = ""
-<<<<<<< HEAD
+        self._ncbiTaxonId = pb.DEFAULT_INT
 
     def setMd5checksum(self, md5checksum):
         """
@@ -252,8 +251,6 @@
         Sets the length of this referefnce to the specified value.
         """
         self._length = length
-=======
->>>>>>> 95bae514
 
     def getLength(self):
         """
