--- conflicted
+++ resolved
@@ -40,13 +40,10 @@
     correspondence with the Avro definitions, and provide the basic elements
     of the on-the-wire protocol.
     """
-<<<<<<< HEAD
-=======
     # TODO We need to think the API for this through a little better.
     # Should the JSON converters return strings or dicts, or do we
     # need both? The equality operators also need some work and more
     # rigorous testing.
->>>>>>> 50deda35
 
     def __str__(self):
         return "{0}({1})".format(self.__class__.__name__, self.toJSON())
