"""
The backing data store for the GA4GH server
"""
from __future__ import division
from __future__ import print_function
from __future__ import unicode_literals

import json
import os
import sqlite3

import ga4gh.datamodel as datamodel
import ga4gh.datamodel.datasets as datasets
import ga4gh.datamodel.ontologies as ontologies
import ga4gh.datamodel.reads as reads
import ga4gh.datamodel.references as references
import ga4gh.datamodel.variants as variants
import ga4gh.datamodel.sequenceAnnotations as sequenceAnnotations
<<<<<<< HEAD
import ga4gh.datamodel.rna_quantification as rna_quantification
=======
import ga4gh.datamodel.bio_metadata as biodata
>>>>>>> 733bdcfe
import ga4gh.exceptions as exceptions
from ga4gh import protocol

MODE_READ = 'r'
MODE_WRITE = 'w'


class AbstractDataRepository(object):
    """
    An abstract GA4GH data repository
    """
    def __init__(self):
        self._datasetIdMap = {}
        self._datasetNameMap = {}
        self._datasetIds = []
        self._referenceSetIdMap = {}
        self._referenceSetNameMap = {}
        self._referenceSetIds = []
        self._ontologyNameMap = {}
        self._ontologyIdMap = {}
        self._ontologyIds = []

    def addDataset(self, dataset):
        """
        Adds the specified dataset to this data repository.
        """
        id_ = dataset.getId()
        self._datasetIdMap[id_] = dataset
        self._datasetNameMap[dataset.getLocalId()] = dataset
        self._datasetIds.append(id_)

    def addReferenceSet(self, referenceSet):
        """
        Adds the specified reference set to this data repository.
        """
        id_ = referenceSet.getId()
        self._referenceSetIdMap[id_] = referenceSet
        self._referenceSetNameMap[referenceSet.getLocalId()] = referenceSet
        self._referenceSetIds.append(id_)

    def addOntology(self, ontology):
        """
        Add an ontology map to this data repository.
        """
        self._ontologyNameMap[ontology.getName()] = ontology
        self._ontologyIdMap[ontology.getId()] = ontology
        self._ontologyIds.append(ontology.getId())

    def getDatasets(self):
        """
        Returns a list of datasets in this data repository
        """
        return [self._datasetIdMap[id_] for id_ in self._datasetIds]

    def getNumDatasets(self):
        """
        Returns the number of datasets in this data repository.
        """
        return len(self._datasetIds)

    def getDataset(self, id_):
        """
        Returns a dataset with the specified ID, or raises a
        DatasetNotFoundException if it does not exist.
        """
        if id_ not in self._datasetIdMap:
            raise exceptions.DatasetNotFoundException(id_)
        return self._datasetIdMap[id_]

    def getDatasetByIndex(self, index):
        """
        Returns the dataset at the specified index.
        """
        return self._datasetIdMap[self._datasetIds[index]]

    def getDatasetByName(self, name):
        """
        Returns the dataset with the specified name.
        """
        if name not in self._datasetNameMap:
            raise exceptions.DatasetNameNotFoundException(name)
        return self._datasetNameMap[name]

    def getReferenceSets(self):
        """
        Returns the list of ReferenceSets in this data repository
        """
        return [self._referenceSetIdMap[id_] for id_ in self._referenceSetIds]

    def getNumReferenceSets(self):
        """
        Returns the number of reference sets in this data repository.
        """
        return len(self._referenceSetIds)

    def getOntology(self, id_):
        """
        Returns the ontology with the specified ID.
        """
        if id_ not in self._ontologyIdMap:
            raise exceptions.OntologyNotFoundException(id_)
        return self._ontologyIdMap[id_]

    def getOntologyByName(self, name):
        """
        Returns an ontology by name
        """
        if name not in self._ontologyNameMap:
            raise exceptions.OntologyNameNotFoundException(name)
        return self._ontologyNameMap[name]

    def getOntologys(self):
        """
        Returns all ontologys in the repo
        """
        return [self._ontologyIdMap[id_] for id_ in self._ontologyIds]

    def getReferenceSet(self, id_):
        """
        Retuns the ReferenceSet with the specified ID, or raises a
        ReferenceSetNotFoundException if it does not exist.
        """
        if id_ not in self._referenceSetIdMap:
            raise exceptions.ReferenceSetNotFoundException(id_)
        return self._referenceSetIdMap[id_]

    def getReferenceSetByIndex(self, index):
        """
        Returns the reference set at the specified index.
        """
        return self._referenceSetIdMap[self._referenceSetIds[index]]

    def getReferenceSetByName(self, name):
        """
        Returns the reference set with the specified name.
        """
        if name not in self._referenceSetNameMap:
            raise exceptions.ReferenceSetNameNotFoundException(name)
        return self._referenceSetNameMap[name]

    def getReadGroupSet(self, id_):
        """
        Returns the readgroup set with the specified ID.
        """
        compoundId = datamodel.ReadGroupSetCompoundId.parse(id_)
        dataset = self.getDataset(compoundId.dataset_id)
        return dataset.getReadGroupSet(id_)

    def getVariantSet(self, id_):
        """
        Returns the readgroup set with the specified ID.
        """
        compoundId = datamodel.VariantSetCompoundId.parse(id_)
        dataset = self.getDataset(compoundId.dataset_id)
        return dataset.getVariantSet(id_)

    def printSummary(self):
        """
        Prints a summary of this data repository to stdout.
        """
        print("Ontologies:")
        for ontology in self.getOntologys():
            print(
                "",
                ontology.getOntologyPrefix(),
                ontology.getName(),
                ontology.getDataUrl(),
                sep="\t")
        print("ReferenceSets:")
        for referenceSet in self.getReferenceSets():
            print(
                "", referenceSet.getLocalId(), referenceSet.getId(),
                referenceSet.getDescription(), referenceSet.getDataUrl(),
                sep="\t")
            for reference in referenceSet.getReferences():
                print(
                    "\t", reference.getLocalId(), reference.getId(),
                    sep="\t")
        print("Datasets:")
        for dataset in self.getDatasets():
            print(
                "", dataset.getLocalId(), dataset.getId(),
                dataset.getDescription(), sep="\t")
            print("\tReadGroupSets:")
            for readGroupSet in dataset.getReadGroupSets():
                print(
                    "\t", readGroupSet.getLocalId(),
                    readGroupSet.getReferenceSet().getLocalId(),
                    readGroupSet.getId(),
                    readGroupSet.getDataUrl(), sep="\t")
                for readGroup in readGroupSet.getReadGroups():
                    print(
                        "\t\t", readGroup.getId(), readGroup.getLocalId(),
                        sep="\t")
            print("\tVariantSets:")
            for variantSet in dataset.getVariantSets():
                print(
                    "\t", variantSet.getLocalId(),
                    variantSet.getReferenceSet().getLocalId(),
                    variantSet.getId(),
                    sep="\t")
                if variantSet.getNumVariantAnnotationSets() > 0:
                    print("\t\tVariantAnnotationSets:")
                    for vas in variantSet.getVariantAnnotationSets():
                        print(
                            "\t\t", vas.getLocalId(),
                            vas.getAnnotationType(),
                            vas.getOntology().getName(), sep="\t")
            print("\tFeatureSets:")
            for featureSet in dataset.getFeatureSets():
                print(
                    "\t", featureSet.getLocalId(),
                    featureSet.getReferenceSet().getLocalId(),
                    featureSet.getOntology().getName(),
                    featureSet.getId(),
                    sep="\t")


class EmptyDataRepository(AbstractDataRepository):
    """
    A data repository that contains no data
    """
    def __init__(self):
        super(EmptyDataRepository, self).__init__()


class SimulatedDataRepository(AbstractDataRepository):
    """
    A data repository that is simulated
    """
    def __init__(
            self, randomSeed=0, numDatasets=2,
            numVariantSets=1, numCalls=1, variantDensity=0.5,
            numReferenceSets=1, numReferencesPerReferenceSet=1,
            numReadGroupSets=1, numReadGroupsPerReadGroupSet=1,
            numAlignments=2, numRnaQuantSets=1):
        super(SimulatedDataRepository, self).__init__()

        # References
        for i in range(numReferenceSets):
            localId = "referenceSet{}".format(i)
            seed = randomSeed + i
            referenceSet = references.SimulatedReferenceSet(
                localId, seed, numReferencesPerReferenceSet)
            self.addReferenceSet(referenceSet)

        # Datasets
        for i in range(numDatasets):
            seed = randomSeed + i
            localId = "simulatedDataset{}".format(i)
            referenceSet = self.getReferenceSetByIndex(i % numReferenceSets)
            dataset = datasets.SimulatedDataset(
                localId, referenceSet=referenceSet, randomSeed=seed,
                numCalls=numCalls, variantDensity=variantDensity,
                numVariantSets=numVariantSets,
                numReadGroupSets=numReadGroupSets,
                numReadGroupsPerReadGroupSet=numReadGroupsPerReadGroupSet,
                numAlignments=numAlignments, numRnaQuantSets=numRnaQuantSets)
            self.addDataset(dataset)


class SqlDataRepository(AbstractDataRepository):
    """
    A data repository based on a SQL database.
    """
    class SchemaVersion(object):
        """
        The version of the data repository SQL schema
        """
        def __init__(self, versionString):
            splits = versionString.split('.')
            assert len(splits) == 2
            self.major = splits[0]
            self.minor = splits[1]

        def __str__(self):
            return "{}.{}".format(self.major, self.minor)

    version = SchemaVersion("2.1")
    systemKeySchemaVersion = "schemaVersion"
    systemKeyCreationTimeStamp = "creationTimeStamp"

    def __init__(self, fileName):
        super(SqlDataRepository, self).__init__()
        self._dbFilename = fileName
        # We open the repo in either read or write mode. When we want to
        # update the repo we open it in write mode. For normal online
        # server use, we open it in read mode.
        self._openMode = None
        # Values filled in using the DB. These will all be None until
        # we have called load()
        self._schemaVersion = None
        self._creationTimeStamp = None
        # Connection to the DB.
        self._dbConnection = None

    def _checkWriteMode(self):
        if self._openMode != MODE_WRITE:
            raise ValueError("Repo must be opened in write mode")

    def _checkReadMode(self):
        if self._openMode != MODE_READ:
            raise ValueError("Repo must be opened in read mode")

    def open(self, mode=MODE_READ):
        """
        Opens this repo in the specified mode.

        TODO: figure out the correct semantics of this and document
        the intended future behaviour as well as the current
        transitional behaviour.
        """
        if mode not in [MODE_READ, MODE_WRITE]:
            error = "Open mode must be '{}' or '{}'".format(
                MODE_READ, MODE_WRITE)
            raise ValueError(error)
        self._openMode = mode
        if mode == MODE_READ:
            self.assertExists()
        self._safeConnect()
        # Turn on foreign key constraints.
        cursor = self._dbConnection.cursor()
        cursor.execute("PRAGMA foreign_keys = ON;")
        self._dbConnection.commit()
        if mode == MODE_READ:
            # This is part of the transitional behaviour where
            # we load the whole DB into memory to get access to
            # the data model.
            self.load()

    def commit(self):
        """
        Commits any changes made to the repo. It is an error to call
        this function if the repo is not opened in write-mode.
        """
        self._checkWriteMode()
        self._dbConnection.commit()

    def close(self):
        """
        Closes this repo.
        """
        if self._openMode is None:
            raise ValueError("Repo already closed")
        self._openMode = None
        self._dbConnection.close()
        self._dbConnection = None

    def verify(self):
        """
        Verifies that the data in the repository is consistent.
        """
        # TODO this should emit to a log that we can configure so we can
        # have verbosity levels. We should provide a way to configure
        # where we look at various chromosomes and so on. This will be
        # an important debug tool for administrators.
        for ontology in self.getOntologys():
            print(
                "Verifying Ontology", ontology.getName(),
                "@", ontology.getDataUrl())
            # TODO how do we verify this? Check some well-know SO terms?
        for referenceSet in self.getReferenceSets():
            print(
                "Verifying ReferenceSet", referenceSet.getLocalId(),
                "@", referenceSet.getDataUrl())
            for reference in referenceSet.getReferences():
                length = min(reference.getLength(), 1000)
                bases = reference.getBases(0, length)
                assert len(bases) == length
                print(
                    "\tReading", length, "bases from",
                    reference.getLocalId())
        for dataset in self.getDatasets():
            print("Verifying Dataset", dataset.getLocalId())
            for featureSet in dataset.getFeatureSets():
                for referenceSet in self.getReferenceSets():
                    # TODO cycle through references?
                    reference = referenceSet.getReferences()[0]
                    print(
                        "\tVerifying FeatureSet",
                        featureSet.getLocalId(),
                        "with reference", reference.getLocalId())
                    length = min(reference.getLength(), 1000)
                    features = featureSet.getFeatures(
                        reference.getLocalId(), 0, length, None, 3)
                    for feature in features:
                        print("\t{}".format(feature))
            for readGroupSet in dataset.getReadGroupSets():
                print(
                    "\tVerifying ReadGroupSet", readGroupSet.getLocalId(),
                    "@", readGroupSet.getDataUrl())
                references = readGroupSet.getReferenceSet().getReferences()
                # TODO should we cycle through the references? Should probably
                # be an option.
                reference = references[0]
                max_alignments = 10
                for readGroup in readGroupSet.getReadGroups():
                    alignments = readGroup.getReadAlignments(reference)
                    for i, alignment in enumerate(alignments):
                        if i == max_alignments:
                            break
                    print(
                        "\t\tRead", i, "alignments from",
                        readGroup.getLocalId())
            for variantSet in dataset.getVariantSets():
                print("\tVerifying VariantSet", variantSet.getLocalId())
                max_variants = 10
                max_annotations = 10
                refMap = variantSet.getReferenceToDataUrlIndexMap()
                for referenceName, (dataUrl, indexFile) in refMap.items():
                    variants = variantSet.getVariants(referenceName, 0, 2**31)
                    for i, variant in enumerate(variants):
                        if i == max_variants:
                            break
                    print(
                        "\t\tRead", i, "variants from reference",
                        referenceName, "@", dataUrl)
                for annotationSet in variantSet.getVariantAnnotationSets():
                    print(
                        "\t\tVerifying VariantAnnotationSet",
                        annotationSet.getLocalId())
                    for referenceName in refMap.keys():
                        annotations = annotationSet.getVariantAnnotations(
                            referenceName, 0, 2**31)
                        for i, annotation in enumerate(annotations):
                            if i == max_annotations:
                                break
                    print(
                        "\t\t\tRead", i, "annotations from reference",
                        referenceName)

    def _safeConnect(self):
        try:
            # The next line creates the file if it did not exist previously
            self._dbConnection = sqlite3.connect(self._dbFilename)
        except sqlite3.OperationalError:
            # raised e.g. when directory passed as dbFilename
            raise exceptions.RepoInvalidDatabaseException(self._dbFilename)

    def _createSystemTable(self, cursor):
        sql = """
            CREATE TABLE System (
                key TEXT NOT NULL PRIMARY KEY,
                value TEXT NOT NULL
            );
        """
        cursor.execute(sql)
        cursor.execute(
            "INSERT INTO System VALUES "
            "('{}', '{}')".format(
                self.systemKeySchemaVersion, self.version))
        cursor.execute(
            "INSERT INTO System VALUES ('{}', datetime('now'))".format(
                self.systemKeyCreationTimeStamp))

    def _readSystemTable(self, cursor):
        sql = "SELECT key, value FROM System;"
        cursor.execute(sql)
        config = {}
        for row in cursor:
            config[row[0]] = row[1]
        row = cursor.fetchone()
        self._schemaVersion = config[self.systemKeySchemaVersion]
        self._creationTimeStamp = config[self.systemKeyCreationTimeStamp]
        schemaVersion = self.SchemaVersion(self._schemaVersion)
        if schemaVersion.major != self.version.major:
            raise exceptions.RepoSchemaVersionMismatchException(
                schemaVersion, self.version)

    def _createOntologyTable(self, cursor):
        sql = """
            CREATE TABLE Ontology(
                id TEXT NOT NULL PRIMARY KEY,
                name TEXT NOT NULL,
                dataUrl TEXT NOT NULL,
                ontologyPrefix TEXT NOT NULL,
                UNIQUE (name)
            );
        """
        cursor.execute(sql)

    def insertOntology(self, ontology):
        """
        Inserts the specified ontology into this repository.
        """
        sql = """
            INSERT INTO Ontology(id, name, dataUrl, ontologyPrefix)
            VALUES (?, ?, ?, ?);
        """
        cursor = self._dbConnection.cursor()
        # TODO we need to create a proper ID when we're doing ID generation
        # for the rest of the container objects.
        try:
            cursor.execute(sql, (
                ontology.getName(),
                ontology.getName(),
                ontology.getDataUrl(),
                ontology.getOntologyPrefix()))
        except sqlite3.IntegrityError:
            raise exceptions.DuplicateNameException(ontology.getName())

    def _readOntologyTable(self, cursor):
        cursor.row_factory = sqlite3.Row
        cursor.execute("SELECT * FROM Ontology;")
        for row in cursor:
            ontology = ontologies.Ontology(row[b'name'])
            ontology.populateFromRow(row)
            self.addOntology(ontology)

    def removeOntology(self, ontology):
        """
        Removes the specified ontology term map from this repository.
        """
        sql = "DELETE FROM Ontology WHERE name=?"
        cursor = self._dbConnection.cursor()
        cursor.execute(sql, (ontology.getName(),))

    def _createReferenceTable(self, cursor):
        sql = """
            CREATE TABLE Reference (
                id TEXT PRIMARY KEY,
                name TEXT NOT NULL,
                referenceSetId TEXT NOT NULL,
                length INTEGER,
                isDerived INTEGER,
                md5checksum TEXT,
                ncbiTaxonId INTEGER,
                sourceAccessions TEXT,
                sourceDivergence REAL,
                sourceUri TEXT,
                UNIQUE (referenceSetId, name),
                FOREIGN KEY(referenceSetId) REFERENCES ReferenceSet(id)
                    ON DELETE CASCADE
            );
        """
        cursor.execute(sql)

    def insertReference(self, reference):
        """
        Inserts the specified reference into this repository.
        """
        sql = """
            INSERT INTO Reference (
                id, referenceSetId, name, length, isDerived, md5checksum,
                ncbiTaxonId, sourceAccessions, sourceUri)
            VALUES (?, ?, ?, ?, ?, ?, ?, ?, ?);
        """
        cursor = self._dbConnection.cursor()
        cursor.execute(sql, (
            reference.getId(), reference.getParentContainer().getId(),
            reference.getLocalId(), reference.getLength(),
            reference.getIsDerived(), reference.getMd5Checksum(),
            reference.getNcbiTaxonId(),
            # We store the list of sourceAccessions as a JSON string. Perhaps
            # this should be another table?
            json.dumps(reference.getSourceAccessions()),
            reference.getSourceUri()))

    def _readReferenceTable(self, cursor):
        cursor.row_factory = sqlite3.Row
        cursor.execute("SELECT * FROM Reference;")
        for row in cursor:
            referenceSet = self.getReferenceSet(row[b'referenceSetId'])
            reference = references.HtslibReference(referenceSet, row[b'name'])
            reference.populateFromRow(row)
            assert reference.getId() == row[b"id"]
            referenceSet.addReference(reference)

    def _createReferenceSetTable(self, cursor):
        sql = """
            CREATE TABLE ReferenceSet (
                id TEXT NOT NULL PRIMARY KEY,
                name TEXT NOT NULL,
                description TEXT,
                assemblyId TEXT,
                isDerived INTEGER,
                md5checksum TEXT,
                ncbiTaxonId INTEGER,
                sourceAccessions TEXT,
                sourceUri TEXT,
                dataUrl TEXT NOT NULL,
                UNIQUE (name)
            );
        """
        cursor.execute(sql)

    def insertReferenceSet(self, referenceSet):
        """
        Inserts the specified referenceSet into this repository.
        """
        sql = """
            INSERT INTO ReferenceSet (
                id, name, description, assemblyId, isDerived, md5checksum,
                ncbiTaxonId, sourceAccessions, sourceUri, dataUrl)
            VALUES (?, ?, ?, ?, ?, ?, ?, ?, ?, ?);
        """
        cursor = self._dbConnection.cursor()
        try:
            cursor.execute(sql, (
                referenceSet.getId(), referenceSet.getLocalId(),
                referenceSet.getDescription(), referenceSet.getAssemblyId(),
                referenceSet.getIsDerived(), referenceSet.getMd5Checksum(),
                referenceSet.getNcbiTaxonId(),
                # We store the list of sourceAccessions as a JSON string.
                # Perhaps this should be another table?
                json.dumps(referenceSet.getSourceAccessions()),
                referenceSet.getSourceUri(), referenceSet.getDataUrl()))
        except sqlite3.IntegrityError:
            raise exceptions.DuplicateNameException(referenceSet.getLocalId())
        for reference in referenceSet.getReferences():
            self.insertReference(reference)

    def _readReferenceSetTable(self, cursor):
        cursor.row_factory = sqlite3.Row
        cursor.execute("SELECT * FROM ReferenceSet;")
        for row in cursor:
            referenceSet = references.HtslibReferenceSet(row[b'name'])
            referenceSet.populateFromRow(row)
            assert referenceSet.getId() == row[b"id"]
            # Insert the referenceSet into the memory-based object model.
            self.addReferenceSet(referenceSet)

    def _createDatasetTable(self, cursor):
        sql = """
            CREATE TABLE Dataset (
                id TEXT NOT NULL PRIMARY KEY,
                name TEXT NOT NULL,
                description TEXT,
                UNIQUE (name)
            );
        """
        cursor.execute(sql)

    def insertDataset(self, dataset):
        """
        Inserts the specified dataset into this repository.
        """
        sql = """
            INSERT INTO Dataset (id, name, description)
            VALUES (?, ?, ?);
        """
        cursor = self._dbConnection.cursor()
        try:
            cursor.execute(sql, (
                dataset.getId(), dataset.getLocalId(),
                dataset.getDescription()))
        except sqlite3.IntegrityError:
            raise exceptions.DuplicateNameException(dataset.getLocalId())

    def removeDataset(self, dataset):
        """
        Removes the specified dataset from this repository. This performs
        a cascading removal of all items within this dataset.
        """
        sql = "DELETE FROM Dataset WHERE id=?"
        cursor = self._dbConnection.cursor()
        cursor.execute(sql, (dataset.getId(),))

    def removeFeatureSet(self, featureSet):
        """
        Removes the specified featureSet from this repository.
        """
        sql = "DELETE FROM FeatureSet WHERE id=?"
        cursor = self._dbConnection.cursor()
        cursor.execute(sql, (featureSet.getId(),))

    def _readDatasetTable(self, cursor):
        cursor.row_factory = sqlite3.Row
        cursor.execute("SELECT * FROM Dataset;")
        for row in cursor:
            dataset = datasets.Dataset(row[b'name'])
            dataset.populateFromRow(row)
            assert dataset.getId() == row[b"id"]
            # Insert the dataset into the memory-based object model.
            self.addDataset(dataset)

    def _createReadGroupTable(self, cursor):
        sql = """
            CREATE TABLE ReadGroup (
                id TEXT NOT NULL PRIMARY KEY,
                readGroupSetId TEXT NOT NULL,
                name TEXT NOT NULL,
                predictedInsertSize INTEGER,
                sampleName TEXT,
                description TEXT,
                stats TEXT NOT NULL,
                experiment TEXT NOT NULL,
                bioSampleId TEXT,
                created TEXT,
                updated TEXT,
                UNIQUE (readGroupSetId, name),
                FOREIGN KEY(readGroupSetId) REFERENCES ReadGroupSet(id)
                    ON DELETE CASCADE
            );
        """
        cursor.execute(sql)

    def insertReadGroup(self, readGroup):
        """
        Inserts the specified readGroup into the DB.
        """
        sql = """
            INSERT INTO ReadGroup (
                id, readGroupSetId, name, predictedInsertSize,
                sampleName, description, stats, experiment,
                bioSampleId, created, updated)
            VALUES
                (?, ?, ?, ?, ?, ?, ?, ?, ?, datetime('now'), datetime('now'));
        """
        cursor = self._dbConnection.cursor()
        statsJson = json.dumps(protocol.toJsonDict(readGroup.getStats()))
        experimentJson = json.dumps(
            protocol.toJsonDict(readGroup.getExperiment()))
        cursor.execute(sql, (
            readGroup.getId(), readGroup.getParentContainer().getId(),
            readGroup.getLocalId(), readGroup.getPredictedInsertSize(),
            readGroup.getSampleName(), readGroup.getDescription(),
            statsJson, experimentJson, readGroup.getBioSampleId()))

    def removeReadGroupSet(self, readGroupSet):
        """
        Removes the specified readGroupSet from this repository. This performs
        a cascading removal of all items within this readGroupSet.
        """
        sql = "DELETE FROM ReadGroupSet WHERE id=?"
        cursor = self._dbConnection.cursor()
        cursor.execute(sql, (readGroupSet.getId(),))

    def removeVariantSet(self, variantSet):
        """
        Removes the specified variantSet from this repository. This performs
        a cascading removal of all items within this variantSet.
        """
        sql = "DELETE FROM VariantSet WHERE id=?"
        cursor = self._dbConnection.cursor()
        cursor.execute(sql, (variantSet.getId(),))

    def removeBioSample(self, bioSample):
        """
        Removes the specified bioSample from this repository.
        """
        sql = "DELETE FROM BioSample WHERE id=?"
        cursor = self._dbConnection.cursor()
        cursor.execute(sql, (bioSample.getId(),))

    def removeIndividual(self, individual):
        """
        Removes the specified individual from this repository.
        """
        sql = "DELETE FROM Individual WHERE id=?"
        cursor = self._dbConnection.cursor()
        cursor.execute(sql, (individual.getId(),))

    def _readReadGroupTable(self, cursor):
        cursor.row_factory = sqlite3.Row
        cursor.execute("SELECT * FROM ReadGroup;")
        for row in cursor:
            readGroupSet = self.getReadGroupSet(row[b'readGroupSetId'])
            readGroup = reads.HtslibReadGroup(readGroupSet, row[b'name'])
            # TODO set the reference set.
            readGroup.populateFromRow(row)
            assert readGroup.getId() == row[b'id']
            # Insert the readGroupSet into the memory-based object model.
            readGroupSet.addReadGroup(readGroup)

    def _createReadGroupSetTable(self, cursor):
        sql = """
            CREATE TABLE ReadGroupSet (
                id TEXT NOT NULL PRIMARY KEY,
                name TEXT NOT NULL,
                datasetId TEXT NOT NULL,
                referenceSetId TEXT NOT NULL,
                programs TEXT,
                stats TEXT NOT NULL,
                dataUrl TEXT NOT NULL,
                indexFile TEXT NOT NULL,
                UNIQUE (datasetId, name),
                FOREIGN KEY(datasetId) REFERENCES Dataset(id)
                    ON DELETE CASCADE,
                FOREIGN KEY(referenceSetId) REFERENCES ReferenceSet(id)
            );
        """
        cursor.execute(sql)

    def insertReadGroupSet(self, readGroupSet):
        """
        Inserts a the specified readGroupSet into this repository.
        """
        sql = """
            INSERT INTO ReadGroupSet (
                id, datasetId, referenceSetId, name, programs, stats,
                dataUrl, indexFile)
            VALUES (?, ?, ?, ?, ?, ?, ?, ?);
        """
        programsJson = json.dumps(
            [protocol.toJsonDict(program) for program in
             readGroupSet.getPrograms()])
        statsJson = json.dumps(protocol.toJsonDict(readGroupSet.getStats()))
        cursor = self._dbConnection.cursor()
        try:
            cursor.execute(sql, (
                readGroupSet.getId(),
                readGroupSet.getParentContainer().getId(),
                readGroupSet.getReferenceSet().getId(),
                readGroupSet.getLocalId(),
                programsJson, statsJson, readGroupSet.getDataUrl(),
                readGroupSet.getIndexFile()))
        except sqlite3.IntegrityError:
            raise exceptions.DuplicateNameException(
                readGroupSet.getLocalId(),
                readGroupSet.getParentContainer().getLocalId())
        for readGroup in readGroupSet.getReadGroups():
            self.insertReadGroup(readGroup)

    def removeReferenceSet(self, referenceSet):
        """
        Removes the specified referenceSet from this repository. This performs
        a cascading removal of all references within this referenceSet.
        However, it does not remove any of the ReadGroupSets or items that
        refer to this ReferenceSet. These must be deleted before the
        referenceSet can be removed.
        """
        sql = "DELETE FROM ReferenceSet WHERE id=?"
        cursor = self._dbConnection.cursor()
        cursor.execute(sql, (referenceSet.getId(),))

    def _readReadGroupSetTable(self, cursor):
        cursor.row_factory = sqlite3.Row
        cursor.execute("SELECT * FROM ReadGroupSet;")
        for row in cursor:
            dataset = self.getDataset(row[b'datasetId'])
            readGroupSet = reads.HtslibReadGroupSet(dataset, row[b'name'])
            referenceSet = self.getReferenceSet(row[b'referenceSetId'])
            readGroupSet.setReferenceSet(referenceSet)
            readGroupSet.populateFromRow(row)
            assert readGroupSet.getId() == row[b'id']
            # Insert the readGroupSet into the memory-based object model.
            dataset.addReadGroupSet(readGroupSet)

    def _createVariantAnnotationSetTable(self, cursor):
        sql = """
            CREATE TABLE VariantAnnotationSet (
                id TEXT NOT NULL PRIMARY KEY,
                name TEXT NOT NULL,
                variantSetId TEXT NOT NULL,
                ontologyId TEXT NOT NULL,
                analysis TEXT,
                annotationType TEXT,
                created TEXT,
                updated TEXT,
                UNIQUE (variantSetId, name),
                FOREIGN KEY(variantSetId) REFERENCES VariantSet(id)
                    ON DELETE CASCADE,
                FOREIGN KEY(ontologyId) REFERENCES Ontology(id)
            );
        """
        cursor.execute(sql)

    def insertVariantAnnotationSet(self, variantAnnotationSet):
        """
        Inserts a the specified variantAnnotationSet into this repository.
        """
        sql = """
            INSERT INTO VariantAnnotationSet (
                id, variantSetId, ontologyId, name, analysis, annotationType,
                created, updated)
            VALUES (?, ?, ?, ?, ?, ?, ?, ?);
        """
        analysisJson = json.dumps(
            protocol.toJsonDict(variantAnnotationSet.getAnalysis()))
        cursor = self._dbConnection.cursor()
        cursor.execute(sql, (
            variantAnnotationSet.getId(),
            variantAnnotationSet.getParentContainer().getId(),
            variantAnnotationSet.getOntology().getId(),
            variantAnnotationSet.getLocalId(),
            analysisJson,
            variantAnnotationSet.getAnnotationType(),
            variantAnnotationSet.getCreationTime(),
            variantAnnotationSet.getUpdatedTime()))

    def _readVariantAnnotationSetTable(self, cursor):
        cursor.row_factory = sqlite3.Row
        cursor.execute("SELECT * FROM VariantAnnotationSet;")
        for row in cursor:
            variantSet = self.getVariantSet(row[b'variantSetId'])
            ontology = self.getOntology(row[b'ontologyId'])
            variantAnnotationSet = variants.HtslibVariantAnnotationSet(
                variantSet, row[b'name'])
            variantAnnotationSet.setOntology(ontology)
            variantAnnotationSet.populateFromRow(row)
            assert variantAnnotationSet.getId() == row[b'id']
            # Insert the variantAnnotationSet into the memory-based model.
            variantSet.addVariantAnnotationSet(variantAnnotationSet)

    def _createCallSetTable(self, cursor):
        sql = """
            CREATE TABLE CallSet (
                id TEXT NOT NULL PRIMARY KEY,
                name TEXT NOT NULL,
                variantSetId TEXT NOT NULL,
                bioSampleId TEXT,
                UNIQUE (variantSetId, name),
                FOREIGN KEY(variantSetId) REFERENCES VariantSet(id)
                    ON DELETE CASCADE
            );
        """
        cursor.execute(sql)

    def insertCallSet(self, callSet):
        """
        Inserts a the specified callSet into this repository.
        """
        sql = """
            INSERT INTO CallSet (
                id, name, variantSetId, bioSampleId)
            VALUES (?, ?, ?, ?);
        """
        cursor = self._dbConnection.cursor()
        cursor.execute(sql, (
            callSet.getId(),
            callSet.getLocalId(),
            callSet.getParentContainer().getId(),
            callSet.getBioSampleId()))

    def _readCallSetTable(self, cursor):
        cursor.row_factory = sqlite3.Row
        cursor.execute("SELECT * FROM CallSet;")
        for row in cursor:
            variantSet = self.getVariantSet(row[b'variantSetId'])
            callSet = variants.CallSet(variantSet, row[b'name'])
            callSet.populateFromRow(row)
            assert callSet.getId() == row[b'id']
            # Insert the callSet into the memory-based object model.
            variantSet.addCallSet(callSet)

    def _createVariantSetTable(self, cursor):
        sql = """
            CREATE TABLE VariantSet (
                id TEXT NOT NULL PRIMARY KEY,
                name TEXT NOT NULL,
                datasetId TEXT NOT NULL,
                referenceSetId TEXT NOT NULL,
                created TEXT,
                updated TEXT,
                metadata TEXT,
                dataUrlIndexMap TEXT NOT NULL,
                UNIQUE (datasetID, name),
                FOREIGN KEY(datasetId) REFERENCES Dataset(id)
                    ON DELETE CASCADE,
                FOREIGN KEY(referenceSetId) REFERENCES ReferenceSet(id)
            );
        """
        cursor.execute(sql)

    def insertVariantSet(self, variantSet):
        """
        Inserts a the specified variantSet into this repository.
        """
        sql = """
            INSERT INTO VariantSet (
                id, datasetId, referenceSetId, name, created, updated,
                metadata, dataUrlIndexMap)
            VALUES (?, ?, ?, ?, datetime('now'), datetime('now'), ?, ?);
        """
        cursor = self._dbConnection.cursor()
        # We cheat a little here with the VariantSetMetadata, and encode these
        # within the table as a JSON dump. These should really be stored in
        # their own table
        metadataJson = json.dumps(
            [protocol.toJsonDict(metadata) for metadata in
             variantSet.getMetadata()])
        urlMapJson = json.dumps(variantSet.getReferenceToDataUrlIndexMap())
        try:
            cursor.execute(sql, (
                variantSet.getId(), variantSet.getParentContainer().getId(),
                variantSet.getReferenceSet().getId(), variantSet.getLocalId(),
                metadataJson, urlMapJson))
        except sqlite3.IntegrityError:
            raise exceptions.DuplicateNameException(
                variantSet.getLocalId(),
                variantSet.getParentContainer().getLocalId())
        for callSet in variantSet.getCallSets():
            self.insertCallSet(callSet)

    def _readVariantSetTable(self, cursor):
        cursor.row_factory = sqlite3.Row
        cursor.execute("SELECT * FROM VariantSet;")
        for row in cursor:
            dataset = self.getDataset(row[b'datasetId'])
            referenceSet = self.getReferenceSet(row[b'referenceSetId'])
            variantSet = variants.HtslibVariantSet(dataset, row[b'name'])
            variantSet.setReferenceSet(referenceSet)
            variantSet.populateFromRow(row)
            assert variantSet.getId() == row[b'id']
            # Insert the variantSet into the memory-based object model.
            dataset.addVariantSet(variantSet)

    def _createFeatureSetTable(self, cursor):
        sql = """
            CREATE TABLE FeatureSet (
                id TEXT NOT NULL PRIMARY KEY,
                name TEXT NOT NULL,
                datasetId TEXT NOT NULL,
                referenceSetId TEXT NOT NULL,
                ontologyId TEXT NOT NULL,
                info TEXT,
                sourceUri TEXT,
                dataUrl TEXT NOT NULL,
                UNIQUE (datasetId, name),
                FOREIGN KEY(datasetId) REFERENCES Dataset(id)
                    ON DELETE CASCADE,
                FOREIGN KEY(referenceSetId) REFERENCES ReferenceSet(id)
                FOREIGN KEY(ontologyId) REFERENCES Ontology(id)
            );
        """
        cursor.execute(sql)

    def insertFeatureSet(self, featureSet):
        """
        Inserts a the specified featureSet into this repository.
        """
        # TODO add support for info and sourceUri fields.
        sql = """
            INSERT INTO FeatureSet (
                id, datasetId, referenceSetId, ontologyId, name, dataUrl)
            VALUES (?, ?, ?, ?, ?, ?)
        """
        cursor = self._dbConnection.cursor()
        cursor.execute(sql, (
            featureSet.getId(),
            featureSet.getParentContainer().getId(),
            featureSet.getReferenceSet().getId(),
            featureSet.getOntology().getId(),
            featureSet.getLocalId(),
            featureSet.getDataUrl()))

    def _readFeatureSetTable(self, cursor):
        cursor.row_factory = sqlite3.Row
        cursor.execute("SELECT * FROM FeatureSet;")
        for row in cursor:
            dataset = self.getDataset(row[b'datasetId'])
            featureSet = sequenceAnnotations.Gff3DbFeatureSet(
                dataset, row[b'name'])
            featureSet.setReferenceSet(
                self.getReferenceSet(row[b'referenceSetId']))
            featureSet.setOntology(self.getOntology(row[b'ontologyId']))
            featureSet.populateFromRow(row)
            assert featureSet.getId() == row[b'id']
            dataset.addFeatureSet(featureSet)

<<<<<<< HEAD
    def _createRnaQuantificationSetTable(self, cursor):
        sql = """
            CREATE TABLE RnaQuantificationSet (
                id TEXT NOT NULL PRIMARY KEY,
                name TEXT NOT NULL,
                datasetId TEXT NOT NULL,
                referenceSetId TEXT NOT NULL,
                info TEXT,
                dataUrl TEXT NOT NULL,
                UNIQUE (datasetId, name),
                FOREIGN KEY(datasetId) REFERENCES Dataset(id)
                    ON DELETE CASCADE,
                FOREIGN KEY(referenceSetId) REFERENCES ReferenceSet(id)
=======
    def _createBioSampleTable(self, cursor):
        sql = """
            CREATE TABLE BioSample (
                id TEXT NOT NULL PRIMARY KEY,
                datasetId TEXT NOT NULL,
                name TEXT NOT NULL,
                description TEXT,
                disease TEXT,
                created TEXT,
                updated TEXT,
                individualId TEXT,
                info TEXT,
                UNIQUE (datasetId, name),
                FOREIGN KEY(datasetId) REFERENCES Dataset(id)
                    ON DELETE CASCADE
>>>>>>> 733bdcfe
            );
        """
        cursor.execute(sql)

<<<<<<< HEAD
    def insertRnaQuantificationSet(self, rnaQuantificationSet):
        """
        Inserts a the specified rnaQuantificationSet into this repository.
        """
        sql = """
            INSERT INTO RnaQuantificationSet (
                id, datasetId, referenceSetId, name, dataUrl)
            VALUES (?, ?, ?, ?, ?)
        """
        cursor = self._dbConnection.cursor()
        cursor.execute(sql, (
            rnaQuantificationSet.getId(),
            rnaQuantificationSet.getParentContainer().getId(),
            rnaQuantificationSet.getReferenceSet().getId(),
            rnaQuantificationSet.getLocalId(),
            rnaQuantificationSet.getDataUrl()))

    def _readRnaQuantificationSetTable(self, cursor):
        cursor.row_factory = sqlite3.Row
        cursor.execute("SELECT * FROM RnaQuantificationSet;")
        for row in cursor:
            dataset = self.getDataset(row[b'datasetId'])
            referenceSet = self.getReferenceSet(row[b'referenceSetId'])
            rnaQuantificationSet = rna_quantification.RnaQuantificationSet(
                dataset, row[b'name'])
            rnaQuantificationSet.setReferenceSet(referenceSet)
            rnaQuantificationSet.populateFromRow(row)
            assert rnaQuantificationSet.getId() == row[b'id']
            dataset.addRnaQuantificationSet(rnaQuantificationSet)

    def removeRnaQuantificationSet(self, rnaQuantificationSet):
        """
        Removes the specified rnaQuantificationSet from this repository. This
        performs a cascading removal of all items within this
        rnaQuantificationSet.
        """
        sql = "DELETE FROM RnaQuantificationSet WHERE id=?"
        cursor = self._dbConnection.cursor()
        cursor.execute(sql, (rnaQuantificationSet.getId(),))

    def _createFeatureGroupTable(self, cursor):
        sql = """
            CREATE TABLE FeatureGroup (
                id TEXT NOT NULL PRIMARY KEY,
                name TEXT NOT NULL,
                datasetId TEXT NOT NULL,
                referenceSetId TEXT NOT NULL,
                info TEXT,
                dataUrl TEXT NOT NULL,
                UNIQUE (datasetId, name),
                FOREIGN KEY(datasetId) REFERENCES Dataset(id)
                    ON DELETE CASCADE,
                FOREIGN KEY(referenceSetId) REFERENCES ReferenceSet(id)
=======
    def insertBioSample(self, bioSample):
        """
        Inserts the specified BioSample into this repository.
        """
        sql = """
            INSERT INTO BioSample (
                id, datasetId, name, description, disease,
                created, updated, individualId, info)
            VALUES (?, ?, ?, ?, ?, ?, ?, ?, ?)
        """
        cursor = self._dbConnection.cursor()
        cursor.execute(sql, (
            bioSample.getId(),
            bioSample.getParentContainer().getId(),
            bioSample.getLocalId(),
            bioSample.getDescription(),
            json.dumps(bioSample.getDisease()),
            bioSample.getCreated(),
            bioSample.getUpdated(),
            bioSample.getIndividualId(),
            json.dumps(bioSample.getInfo())))

    def _readBioSampleTable(self, cursor):
        cursor.row_factory = sqlite3.Row
        cursor.execute("SELECT * FROM BioSample;")
        for row in cursor:
            dataset = self.getDataset(row[b'datasetId'])
            bioSample = biodata.BioSample(
                dataset, row[b'name'])
            bioSample.populateFromRow(row)
            assert bioSample.getId() == row[b'id']
            dataset.addBioSample(bioSample)

    def _createIndividualTable(self, cursor):
        sql = """
            CREATE TABLE Individual (
                id TEXT NOT NULL PRIMARY KEY,
                datasetId TEXT NOT NULL,
                name TEXT,
                description TEXT,
                created TEXT NOT NULL,
                updated TEXT,
                species TEXT,
                sex TEXT,
                info TEXT,
                UNIQUE (datasetId, name),
                FOREIGN KEY(datasetId) REFERENCES Dataset(id)
                    ON DELETE CASCADE
>>>>>>> 733bdcfe
            );
        """
        cursor.execute(sql)

<<<<<<< HEAD
    def insertFeatureGroup(self, featureGroup):
        """
        Inserts a the specified featureGroup into this repository.
        """
        sql = """
            INSERT INTO FeatureGroup (
                id, datasetId, referenceSetId, name, dataUrl)
            VALUES (?, ?, ?, ?, ?)
        """
        cursor = self._dbConnection.cursor()
        cursor.execute(sql, (
            featureGroup.getId(),
            featureGroup.getParentContainer().getId(),
            featureGroup.getReferenceSet().getId(),
            featureGroup.getLocalId(),
            featureGroup.getDataUrl()))

    def _readFeatureGroupTable(self, cursor):
        cursor.row_factory = sqlite3.Row
        cursor.execute("SELECT * FROM FeatureGroup;")
        for row in cursor:
            dataset = self.getDataset(row[b'datasetId'])
            referenceSet = self.getReferenceSet(row[b'referenceSetId'])
            featureGroup = rna_quantification.FeatureGroup(
                dataset, row[b'name'])
            featureGroup.setReferenceSet(referenceSet)
            featureGroup.populateFromRow(row)
            assert featureGroup.getId() == row[b'id']
            dataset.addFeatureGroup(featureGroup)

    def removeFeatureGroup(self, featureGroup):
        """
        Removes the specified featureGroup from this repository. This
        performs a cascading removal of all items within this
        featureGroup.
        """
        sql = "DELETE FROM FeatureGroup WHERE id=?"
        cursor = self._dbConnection.cursor()
        cursor.execute(sql, (featureGroup.getId(),))
=======
    def insertIndividual(self, individual):
        """
        Inserts the specified individual into this repository.
        """
        # TODO add support for info and sourceUri fields.
        sql = """
            INSERT INTO Individual (
                id, datasetId, name, description, created,
                updated, species, sex, info)
            VALUES (?, ?, ?, ?, ?, ?, ?, ?, ?)
        """
        cursor = self._dbConnection.cursor()
        cursor.execute(sql, (
            individual.getId(),
            individual.getParentContainer().getId(),
            individual.getLocalId(),
            individual.getDescription(),
            individual.getCreated(),
            individual.getUpdated(),
            json.dumps(individual.getSpecies()),
            json.dumps(individual.getSex()),
            json.dumps(individual.getInfo())))

    def _readIndividualTable(self, cursor):
        cursor.row_factory = sqlite3.Row
        cursor.execute("SELECT * FROM Individual;")
        for row in cursor:
            dataset = self.getDataset(row[b'datasetId'])
            individual = biodata.Individual(
                dataset, row[b'name'])
            individual.populateFromRow(row)
            assert individual.getId() == row[b'id']
            dataset.addIndividual(individual)
>>>>>>> 733bdcfe

    def initialise(self):
        """
        Initialise this data repostitory, creating any necessary directories
        and file paths.
        """
        self._checkWriteMode()
        cursor = self._dbConnection
        self._createSystemTable(cursor)
        self._createOntologyTable(cursor)
        self._createReferenceSetTable(cursor)
        self._createReferenceTable(cursor)
        self._createDatasetTable(cursor)
        self._createReadGroupSetTable(cursor)
        self._createReadGroupTable(cursor)
        self._createCallSetTable(cursor)
        self._createVariantSetTable(cursor)
        self._createVariantAnnotationSetTable(cursor)
        self._createFeatureSetTable(cursor)
<<<<<<< HEAD
        self._createRnaQuantificationSetTable(cursor)
        self._createFeatureGroupTable(cursor)
=======
        self._createBioSampleTable(cursor)
        self._createIndividualTable(cursor)
>>>>>>> 733bdcfe

    def exists(self):
        """
        Checks that this data repository exists in the file system and has the
        required structure.
        """
        # TODO should this invoke a full load operation or just check the DB
        # exists?
        return os.path.exists(self._dbFilename)

    def assertExists(self):
        if not self.exists():
            raise exceptions.RepoNotFoundException(self._dbFilename)

    def delete(self):
        """
        Delete this data repository by recursively removing all directories.
        This will delete ALL data stored within the repository!!
        """
        os.unlink(self._dbFilename)

    def load(self):
        """
        Loads this data repository into memory.
        """
        with sqlite3.connect(self._dbFilename) as db:
            cursor = db.cursor()
            try:
                self._readSystemTable(cursor)
            except (sqlite3.OperationalError, sqlite3.DatabaseError):
                raise exceptions.RepoInvalidDatabaseException(
                    self._dbFilename)
            self._readOntologyTable(cursor)
            self._readReferenceSetTable(cursor)
            self._readReferenceTable(cursor)
            self._readDatasetTable(cursor)
            self._readReadGroupSetTable(cursor)
            self._readReadGroupTable(cursor)
            self._readVariantSetTable(cursor)
            self._readCallSetTable(cursor)
            self._readVariantAnnotationSetTable(cursor)
            self._readFeatureSetTable(cursor)
<<<<<<< HEAD
            self._readRnaQuantificationSetTable(cursor)
            self._readFeatureGroupTable(cursor)
=======
            self._readBioSampleTable(cursor)
            self._readIndividualTable(cursor)
>>>>>>> 733bdcfe
<|MERGE_RESOLUTION|>--- conflicted
+++ resolved
@@ -16,11 +16,8 @@
 import ga4gh.datamodel.references as references
 import ga4gh.datamodel.variants as variants
 import ga4gh.datamodel.sequenceAnnotations as sequenceAnnotations
-<<<<<<< HEAD
+import ga4gh.datamodel.bio_metadata as biodata
 import ga4gh.datamodel.rna_quantification as rna_quantification
-=======
-import ga4gh.datamodel.bio_metadata as biodata
->>>>>>> 733bdcfe
 import ga4gh.exceptions as exceptions
 from ga4gh import protocol
 
@@ -1072,21 +1069,6 @@
             assert featureSet.getId() == row[b'id']
             dataset.addFeatureSet(featureSet)
 
-<<<<<<< HEAD
-    def _createRnaQuantificationSetTable(self, cursor):
-        sql = """
-            CREATE TABLE RnaQuantificationSet (
-                id TEXT NOT NULL PRIMARY KEY,
-                name TEXT NOT NULL,
-                datasetId TEXT NOT NULL,
-                referenceSetId TEXT NOT NULL,
-                info TEXT,
-                dataUrl TEXT NOT NULL,
-                UNIQUE (datasetId, name),
-                FOREIGN KEY(datasetId) REFERENCES Dataset(id)
-                    ON DELETE CASCADE,
-                FOREIGN KEY(referenceSetId) REFERENCES ReferenceSet(id)
-=======
     def _createBioSampleTable(self, cursor):
         sql = """
             CREATE TABLE BioSample (
@@ -1102,66 +1084,10 @@
                 UNIQUE (datasetId, name),
                 FOREIGN KEY(datasetId) REFERENCES Dataset(id)
                     ON DELETE CASCADE
->>>>>>> 733bdcfe
-            );
-        """
-        cursor.execute(sql)
-
-<<<<<<< HEAD
-    def insertRnaQuantificationSet(self, rnaQuantificationSet):
-        """
-        Inserts a the specified rnaQuantificationSet into this repository.
-        """
-        sql = """
-            INSERT INTO RnaQuantificationSet (
-                id, datasetId, referenceSetId, name, dataUrl)
-            VALUES (?, ?, ?, ?, ?)
-        """
-        cursor = self._dbConnection.cursor()
-        cursor.execute(sql, (
-            rnaQuantificationSet.getId(),
-            rnaQuantificationSet.getParentContainer().getId(),
-            rnaQuantificationSet.getReferenceSet().getId(),
-            rnaQuantificationSet.getLocalId(),
-            rnaQuantificationSet.getDataUrl()))
-
-    def _readRnaQuantificationSetTable(self, cursor):
-        cursor.row_factory = sqlite3.Row
-        cursor.execute("SELECT * FROM RnaQuantificationSet;")
-        for row in cursor:
-            dataset = self.getDataset(row[b'datasetId'])
-            referenceSet = self.getReferenceSet(row[b'referenceSetId'])
-            rnaQuantificationSet = rna_quantification.RnaQuantificationSet(
-                dataset, row[b'name'])
-            rnaQuantificationSet.setReferenceSet(referenceSet)
-            rnaQuantificationSet.populateFromRow(row)
-            assert rnaQuantificationSet.getId() == row[b'id']
-            dataset.addRnaQuantificationSet(rnaQuantificationSet)
-
-    def removeRnaQuantificationSet(self, rnaQuantificationSet):
-        """
-        Removes the specified rnaQuantificationSet from this repository. This
-        performs a cascading removal of all items within this
-        rnaQuantificationSet.
-        """
-        sql = "DELETE FROM RnaQuantificationSet WHERE id=?"
-        cursor = self._dbConnection.cursor()
-        cursor.execute(sql, (rnaQuantificationSet.getId(),))
-
-    def _createFeatureGroupTable(self, cursor):
-        sql = """
-            CREATE TABLE FeatureGroup (
-                id TEXT NOT NULL PRIMARY KEY,
-                name TEXT NOT NULL,
-                datasetId TEXT NOT NULL,
-                referenceSetId TEXT NOT NULL,
-                info TEXT,
-                dataUrl TEXT NOT NULL,
-                UNIQUE (datasetId, name),
-                FOREIGN KEY(datasetId) REFERENCES Dataset(id)
-                    ON DELETE CASCADE,
-                FOREIGN KEY(referenceSetId) REFERENCES ReferenceSet(id)
-=======
+            );
+        """
+        cursor.execute(sql)
+
     def insertBioSample(self, bioSample):
         """
         Inserts the specified BioSample into this repository.
@@ -1210,52 +1136,10 @@
                 UNIQUE (datasetId, name),
                 FOREIGN KEY(datasetId) REFERENCES Dataset(id)
                     ON DELETE CASCADE
->>>>>>> 733bdcfe
-            );
-        """
-        cursor.execute(sql)
-
-<<<<<<< HEAD
-    def insertFeatureGroup(self, featureGroup):
-        """
-        Inserts a the specified featureGroup into this repository.
-        """
-        sql = """
-            INSERT INTO FeatureGroup (
-                id, datasetId, referenceSetId, name, dataUrl)
-            VALUES (?, ?, ?, ?, ?)
-        """
-        cursor = self._dbConnection.cursor()
-        cursor.execute(sql, (
-            featureGroup.getId(),
-            featureGroup.getParentContainer().getId(),
-            featureGroup.getReferenceSet().getId(),
-            featureGroup.getLocalId(),
-            featureGroup.getDataUrl()))
-
-    def _readFeatureGroupTable(self, cursor):
-        cursor.row_factory = sqlite3.Row
-        cursor.execute("SELECT * FROM FeatureGroup;")
-        for row in cursor:
-            dataset = self.getDataset(row[b'datasetId'])
-            referenceSet = self.getReferenceSet(row[b'referenceSetId'])
-            featureGroup = rna_quantification.FeatureGroup(
-                dataset, row[b'name'])
-            featureGroup.setReferenceSet(referenceSet)
-            featureGroup.populateFromRow(row)
-            assert featureGroup.getId() == row[b'id']
-            dataset.addFeatureGroup(featureGroup)
-
-    def removeFeatureGroup(self, featureGroup):
-        """
-        Removes the specified featureGroup from this repository. This
-        performs a cascading removal of all items within this
-        featureGroup.
-        """
-        sql = "DELETE FROM FeatureGroup WHERE id=?"
-        cursor = self._dbConnection.cursor()
-        cursor.execute(sql, (featureGroup.getId(),))
-=======
+            );
+        """
+        cursor.execute(sql)
+
     def insertIndividual(self, individual):
         """
         Inserts the specified individual into this repository.
@@ -1289,7 +1173,120 @@
             individual.populateFromRow(row)
             assert individual.getId() == row[b'id']
             dataset.addIndividual(individual)
->>>>>>> 733bdcfe
+
+    def _createRnaQuantificationSetTable(self, cursor):
+        sql = """
+            CREATE TABLE RnaQuantificationSet (
+                id TEXT NOT NULL PRIMARY KEY,
+                name TEXT NOT NULL,
+                datasetId TEXT NOT NULL,
+                referenceSetId TEXT NOT NULL,
+                info TEXT,
+                dataUrl TEXT NOT NULL,
+                UNIQUE (datasetId, name),
+                FOREIGN KEY(datasetId) REFERENCES Dataset(id)
+                    ON DELETE CASCADE,
+                FOREIGN KEY(referenceSetId) REFERENCES ReferenceSet(id)
+            );
+        """
+        cursor.execute(sql)
+
+    def insertRnaQuantificationSet(self, rnaQuantificationSet):
+        """
+        Inserts a the specified rnaQuantificationSet into this repository.
+        """
+        sql = """
+            INSERT INTO RnaQuantificationSet (
+                id, datasetId, referenceSetId, name, dataUrl)
+            VALUES (?, ?, ?, ?, ?)
+        """
+        cursor = self._dbConnection.cursor()
+        cursor.execute(sql, (
+            rnaQuantificationSet.getId(),
+            rnaQuantificationSet.getParentContainer().getId(),
+            rnaQuantificationSet.getReferenceSet().getId(),
+            rnaQuantificationSet.getLocalId(),
+            rnaQuantificationSet.getDataUrl()))
+
+    def _readRnaQuantificationSetTable(self, cursor):
+        cursor.row_factory = sqlite3.Row
+        cursor.execute("SELECT * FROM RnaQuantificationSet;")
+        for row in cursor:
+            dataset = self.getDataset(row[b'datasetId'])
+            referenceSet = self.getReferenceSet(row[b'referenceSetId'])
+            rnaQuantificationSet = rna_quantification.RnaQuantificationSet(
+                dataset, row[b'name'])
+            rnaQuantificationSet.setReferenceSet(referenceSet)
+            rnaQuantificationSet.populateFromRow(row)
+            assert rnaQuantificationSet.getId() == row[b'id']
+            dataset.addRnaQuantificationSet(rnaQuantificationSet)
+
+    def removeRnaQuantificationSet(self, rnaQuantificationSet):
+        """
+        Removes the specified rnaQuantificationSet from this repository. This
+        performs a cascading removal of all items within this
+        rnaQuantificationSet.
+        """
+        sql = "DELETE FROM RnaQuantificationSet WHERE id=?"
+        cursor = self._dbConnection.cursor()
+        cursor.execute(sql, (rnaQuantificationSet.getId(),))
+
+    def _createFeatureGroupTable(self, cursor):
+        sql = """
+            CREATE TABLE FeatureGroup (
+                id TEXT NOT NULL PRIMARY KEY,
+                name TEXT NOT NULL,
+                datasetId TEXT NOT NULL,
+                referenceSetId TEXT NOT NULL,
+                info TEXT,
+                dataUrl TEXT NOT NULL,
+                UNIQUE (datasetId, name),
+                FOREIGN KEY(datasetId) REFERENCES Dataset(id)
+                    ON DELETE CASCADE,
+                FOREIGN KEY(referenceSetId) REFERENCES ReferenceSet(id)
+            );
+        """
+        cursor.execute(sql)
+
+    def insertFeatureGroup(self, featureGroup):
+        """
+        Inserts a the specified featureGroup into this repository.
+        """
+        sql = """
+            INSERT INTO FeatureGroup (
+                id, datasetId, referenceSetId, name, dataUrl)
+            VALUES (?, ?, ?, ?, ?)
+        """
+        cursor = self._dbConnection.cursor()
+        cursor.execute(sql, (
+            featureGroup.getId(),
+            featureGroup.getParentContainer().getId(),
+            featureGroup.getReferenceSet().getId(),
+            featureGroup.getLocalId(),
+            featureGroup.getDataUrl()))
+
+    def _readFeatureGroupTable(self, cursor):
+        cursor.row_factory = sqlite3.Row
+        cursor.execute("SELECT * FROM FeatureGroup;")
+        for row in cursor:
+            dataset = self.getDataset(row[b'datasetId'])
+            referenceSet = self.getReferenceSet(row[b'referenceSetId'])
+            featureGroup = rna_quantification.FeatureGroup(
+                dataset, row[b'name'])
+            featureGroup.setReferenceSet(referenceSet)
+            featureGroup.populateFromRow(row)
+            assert featureGroup.getId() == row[b'id']
+            dataset.addFeatureGroup(featureGroup)
+
+    def removeFeatureGroup(self, featureGroup):
+        """
+        Removes the specified featureGroup from this repository. This
+        performs a cascading removal of all items within this
+        featureGroup.
+        """
+        sql = "DELETE FROM FeatureGroup WHERE id=?"
+        cursor = self._dbConnection.cursor()
+        cursor.execute(sql, (featureGroup.getId(),))
 
     def initialise(self):
         """
@@ -1309,13 +1306,10 @@
         self._createVariantSetTable(cursor)
         self._createVariantAnnotationSetTable(cursor)
         self._createFeatureSetTable(cursor)
-<<<<<<< HEAD
+        self._createBioSampleTable(cursor)
+        self._createIndividualTable(cursor)
         self._createRnaQuantificationSetTable(cursor)
         self._createFeatureGroupTable(cursor)
-=======
-        self._createBioSampleTable(cursor)
-        self._createIndividualTable(cursor)
->>>>>>> 733bdcfe
 
     def exists(self):
         """
@@ -1358,10 +1352,7 @@
             self._readCallSetTable(cursor)
             self._readVariantAnnotationSetTable(cursor)
             self._readFeatureSetTable(cursor)
-<<<<<<< HEAD
-            self._readRnaQuantificationSetTable(cursor)
-            self._readFeatureGroupTable(cursor)
-=======
             self._readBioSampleTable(cursor)
             self._readIndividualTable(cursor)
->>>>>>> 733bdcfe
+            self._readRnaQuantificationSetTable(cursor)
+            self._readFeatureGroupTable(cursor)