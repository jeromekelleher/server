"""
Client classes for the GA4GH reference implementation.
"""
from __future__ import division
from __future__ import print_function
from __future__ import unicode_literals

import requests
import posixpath
import struct
import logging

import ga4gh.protocol as protocol
import ga4gh.exceptions as exceptions


class AbstractClient(object):
    """
    The abstract superclass of GA4GH Client objects.
    """

    def __init__(self, logLevel=0):
        self._pageSize = None
        self._logLevel = logLevel
        self._protocolBytesReceived = 0
        logging.basicConfig()
        self._logger = logging.getLogger(__name__)
        self._logger.setLevel(logLevel)

<<<<<<< HEAD
    def _deserializeResponse(self, jsonResponseString, protocolResponseClass):
        self._protocolBytesReceived += len(jsonResponseString)
        self._logger.debug("response:{}".format(jsonResponseString))
        if jsonResponseString == '':
            raise exceptions.EmptyResponseException()
        responseObject = protocolResponseClass.fromJsonString(
            jsonResponseString)
        return responseObject

    def _runSearchPageRequest(
            self, protocolRequest, objectName, protocolResponseClass):
        """
        Runs a complete transaction with the server to obtain a single
        page of search results.
        """
        raise NotImplemented()

    def _runSearchRequest(
            self, protocolRequest, objectName, protocolResponseClass):
=======
        requestsLog = logging.getLogger("requests.packages.urllib3")
        requestsLog.setLevel(logLevel)
        if self._debugLevel == 0:
            # suppress warning about using https without cert verification
            requests.packages.urllib3.disable_warnings()
        requestsLog.propagate = True

    def getBytesRead(self):
        """
        Returns the total number of (non HTTP) bytes read from the server
        by this client.
        """
        return self._bytesRead

    # TODO temporary auth solution
    def _getAuth(self):
        if self._usingWorkaroundsFor(self.workaroundGoogle):
            return {'key': self._key}
        else:
            return {}

    def _usingWorkaroundsFor(self, workaround):
        return workaround in self._workarounds

    # Ordinarily logger's implementation will take care of if log messages
    # should be emitted based on the log level.  The _shouldLog* methods
    # are only used if there are additional performance hits involved in
    # creating the log message that we want to avoid otherwise.
    def _shouldLogDebug(self):
        return self._debugLevel > 1

    def _shouldLogInfo(self):
        return self._debugLevel > 0

    def _debugResponse(self, jsonString):
        if self._shouldLogDebug():
            self._logger.debug("json response:")
            prettyString = self._prettyJsonString(jsonString)
            self._logger.debug(prettyString)

    def _debugRequest(self, jsonString):
        if self._shouldLogDebug():
            self._logger.debug("json request:")
            prettyString = self._prettyJsonString(jsonString)
            self._logger.debug(prettyString)

    def _prettyJsonString(self, jsonString):
        # note: expensive method
        return json.dumps(json.loads(jsonString), sort_keys=True, indent=4)

    def _checkStatus(self, response):
        if response.status_code != requests.codes.ok:
            self._logger.error("%s %s", response.status_code, response.text)
            # TODO use custom exception instead of Exception
            raise Exception("Url {0} had status_code {1}".format(
                response.url, response.status_code))

    def _updateBytesRead(self, jsonString):
        self._bytesRead += len(jsonString)

    def _updateNotDone(self, responseObject, protocolRequest):
        if hasattr(responseObject, 'nextPageToken'):
            protocolRequest.pageToken = responseObject.nextPageToken
            notDone = responseObject.nextPageToken is not None
        else:
            notDone = False
        return notDone

    def _decodeStream(self, response):
        """
        Returns a list of type code message pairs from the stream.
        """
        buff = response.raw.read(5)
        while len(buff) > 0:
            # The first 5 bytes are the message type and length
            messageType, length = struct.unpack("!cI", buff)
            message = response.raw.read(length)
            yield messageType, message
            buff = response.raw.read(5)

    def _doRequest(self, httpMethod, url, protocolResponseClass,
                   httpParams={}, httpData=None):
        """
        Performs a request to the server and returns the response
        """
        headers = {"Accept-Encoding": "ga4gh+json"}
        params = self._getAuth()
        params.update(httpParams)
        self._logger.info("{0} {1}".format(httpMethod, url))
        if httpData is not None:
            headers.update({"Content-type": "application/json"})
            self._debugRequest(httpData)
        response = requests.request(
            httpMethod, url, params=params, data=httpData, headers=headers,
            stream=True)
        print("Response header:")
        for k, v in response.headers.items():
            print("\t", k, "->", v)
        self._checkStatus(response)
        responseClass = None
        for typeCode, message in self._decodeStream(response):
            if typeCode == "T":
                d = json.loads(message)
                responseClass = getattr(protocol, d["class"])
            elif typeCode == "D":
                yield responseClass.fromJsonString(message)


    def runSearchRequest(self, protocolRequest, objectName,
                         protocolResponseClass):
>>>>>>> 39a9ef66
        """
        Runs the specified request at the specified objectName and instantiates
        an object of the specified class. We yield each object in listAttr.
        If pages of results are present, repeat this process until the
        pageToken is null.
        """
<<<<<<< HEAD
        notDone = True
        while notDone:
            responseObject = self._runSearchPageRequest(
                protocolRequest, objectName, protocolResponseClass)
            valueList = getattr(
                responseObject, protocolResponseClass.getValueListName())
            for extract in valueList:
                yield extract
            notDone = responseObject.nextPageToken is not None
            protocolRequest.pageToken = responseObject.nextPageToken

    def _runListReferenceBasesPageRequest(self, id_, protocolRequest):
        """
        Runs a complete transaction with the server to get a single
        page of results for the specified ListReferenceBasesRequest.
        """
        raise NotImplemented()
=======
        fullUrl = posixpath.join(self._urlPrefix, objectName + '/search')
        data = protocolRequest.toJsonString()
        return self._doRequest(
            'POST', fullUrl, protocolResponseClass, httpData=data)
>>>>>>> 39a9ef66

    def listReferenceBases(self, id_, start=0, end=None):
        """
        Returns an iterator over the bases from the server in the form
        of consecutive strings. This command does not conform to the
        patterns of the other search and get requests, and is implemented
        differently.
        """
        request = protocol.ListReferenceBasesRequest()
        request.start = start
        request.end = end
        notDone = True
        # TODO We should probably use a StringIO here to make string buffering
        # a bit more efficient.
        basesList = []
        while notDone:
            response = self._runListReferenceBasesPageRequest(id_, request)
            basesList.append(response.sequence)
            notDone = response.nextPageToken is not None
            request.pageToken = response.nextPageToken
        return "".join(basesList)

    def _runGetRequest(self, objectName, protocolResponseClass, id_):
        """
        Requests an object from the server and returns the object of
        type protocolResponseClass that has id id_.
        Used for requests where a single object is the expected response.
        """
        raise NotImplemented()

    def getPageSize(self):
        """
        Returns the suggested maximum size of pages of results returned by
        the server.
        """
        return self._pageSize

    def setPageSize(self, pageSize):
        """
        Sets the requested maximum size of pages of results returned by the
        server to the specified value.
        """
        self._pageSize = pageSize

    def getProtocolBytesReceived(self):
        """
        Returns the total number of protocol bytes received from the server
        by this client.

        :return: The number of bytes consumed by protocol traffic read from
            the server during the lifetime of this client.
        :rtype: int
        """
        return self._protocolBytesReceived

    def getDataset(self, datasetId):
        """
        Returns the Dataset with the specified ID from the server.

        :param str datasetId: The ID of the Dataset of interest.
        :return: The Dataset of interest.
        :rtype: :class:`ga4gh.protocol.Dataset`
        """
        return self._runGetRequest("datasets", protocol.Dataset, datasetId)

    def getReferenceSet(self, referenceSetId):
        """
        Returns the ReferenceSet with the specified ID from the server.

        :param str referenceSetId: The ID of the ReferenceSet of interest.
        :return: The ReferenceSet of interest.
        :rtype: :class:`ga4gh.protocol.ReferenceSet`
        """
        return self._runGetRequest(
            "referencesets", protocol.ReferenceSet, referenceSetId)

    def getReference(self, referenceId):
        """
        Returns the Reference with the specified ID from the server.

        :param str referenceId: The ID of the Reference of interest.
        :return: The Reference of interest.
        :rtype: :class:`ga4gh.protocol.Reference`
        """
        return self._runGetRequest(
            "references", protocol.Reference, referenceId)

    def getReadGroupSet(self, readGroupSetId):
        """
        Returns the ReadGroupSet with the specified ID from the server.

        :param str readGroupSetId: The ID of the ReadGroupSet of interest.
        :return: The ReadGroupSet of interest.
        :rtype: :class:`ga4gh.protocol.ReadGroupSet`
        """
        return self._runGetRequest(
            "readgroupsets", protocol.ReadGroupSet, readGroupSetId)

    def getReadGroup(self, readGroupId):
        """
        Returns the ReadGroup with the specified ID from the server.

        :param str readGroupId: The ID of the ReadGroup of interest.
        :return: The ReadGroup of interest.
        :rtype: :class:`ga4gh.protocol.ReadGroup`
        """
        return self._runGetRequest(
            "readgroups", protocol.ReadGroup, readGroupId)

    def getCallSet(self, callSetId):
        """
        Returns the CallSet with the specified ID from the server.

        :param str callSetId: The ID of the CallSet of interest.
        :return: The CallSet of interest.
        :rtype: :class:`ga4gh.protocol.CallSet`
        """
        return self._runGetRequest("callsets", protocol.CallSet, callSetId)

    def getVariant(self, variantId):
        """
        Returns the Variant with the specified ID from the server.

        :param str variantId: The ID of the Variant of interest.
        :return: The Variant of interest.
        :rtype: :class:`ga4gh.protocol.Variant`
        """
        return self._runGetRequest("variants", protocol.Variant, variantId)

    def getVariantSet(self, variantSetId):
        """
        Returns the VariantSet with the specified ID from the server.

        :param str variantSetId: The ID of the VariantSet of interest.
        :return: The VariantSet of interest.
        :rtype: :class:`ga4gh.protocol.VariantSet`
        """
        return self._runGetRequest(
            "variantsets", protocol.VariantSet, variantSetId)

    def searchVariants(
            self, variantSetId, start=None, end=None, referenceName=None,
            callSetIds=None):
        """
        Returns an iterator over the Variants fulfilling the specified
        conditions from the specified VariantSet.

        :param str variantSetId: The ID of the
            :class:`ga4gh.protocol.VariantSet` of interest.
        :param int start: Required. The beginning of the window (0-based,
            inclusive) for which overlapping variants should be returned.
            Genomic positions are non-negative integers less than reference
            length. Requests spanning the join of circular genomes are
            represented as two requests one on each side of the join
            (position 0).
        :param int end: Required. The end of the window (0-based, exclusive)
            for which overlapping variants should be returned.
        :param str referenceName: The name of the
            :class:`ga4gh.protocol.Reference` we wish to return variants from.
        :param list callSetIds: Only return variant calls which belong to call
            sets with these IDs. If an empty array, returns variants without
            any call objects. If null, returns all variant calls.

        :return: An iterator over the :class:`ga4gh.protocol.Variant` objects
            defined by the query parameters.
        :rtype: iter
        """
        request = protocol.SearchVariantsRequest()
        request.referenceName = referenceName
        request.start = start
        request.end = end
        request.variantSetId = variantSetId
        request.callSetIds = callSetIds
        request.pageSize = self._pageSize
        return self._runSearchRequest(
            request, "variants", protocol.SearchVariantsResponse)

    def searchDatasets(self):
        """
        Returns an iterator over the Datasets on the server.

        :return: An iterator over the :class:`ga4gh.protocol.Dataset`
            objects on the server.
        """
        request = protocol.SearchDatasetsRequest()
        request.pageSize = self._pageSize
        return self._runSearchRequest(
            request, "datasets", protocol.SearchDatasetsResponse)

    def searchVariantSets(self, datasetId):
        """
        Returns an iterator over the VariantSets fulfilling the specified
        conditions from the specified Dataset.

        :param str datasetId: The ID of the :class:`ga4gh.protocol.Dataset`
            of interest.
        :return: An iterator over the :class:`ga4gh.protocol.VariantSet`
            objects defined by the query parameters.
        """
        request = protocol.SearchVariantSetsRequest()
        request.datasetId = datasetId
        request.pageSize = self._pageSize
        return self._runSearchRequest(
            request, "variantsets", protocol.SearchVariantSetsResponse)

    def searchReferenceSets(
            self, accession=None, md5checksum=None, assemblyId=None):
        """
        Returns an iterator over the ReferenceSets fulfilling the specified
        conditions.

        :param str accession: If not null, return the reference sets for which
            the `accession` matches this string (case-sensitive, exact match).
        :param str md5checksum: If not null, return the reference sets for
            which the `md5checksum` matches this string (case-sensitive, exact
            match). See :class:`ga4gh.protocol.ReferenceSet::md5checksum` for
            details.
        :param str assemblyId: If not null, return the reference sets for which
            the `assemblyId` matches this string (case-sensitive, exact match).
        :return: An iterator over the :class:`ga4gh.protocol.ReferenceSet`
            objects defined by the query parameters.
        """
        request = protocol.SearchReferenceSetsRequest()
        request.accession = accession
        request.md5checksum = md5checksum
        request.assemblyId = assemblyId
        request.pageSize = self._pageSize
        return self._runSearchRequest(
            request, "referencesets", protocol.SearchReferenceSetsResponse)

    def searchReferences(
            self, referenceSetId, accession=None, md5checksum=None):
        """
        Returns an iterator over the References fulfilling the specified
        conditions from the specified Dataset.

        :param str referenceSetId: The ReferenceSet to search.
        :param str accession: If not None, return the references for which the
            `accession` matches this string (case-sensitive, exact match).
        :param str md5checksum: If not None, return the references for which
            the `md5checksum` matches this string (case-sensitive, exact
            match).
        :return: An iterator over the :class:`ga4gh.protocol.Reference`
            objects defined by the query parameters.
        """
        request = protocol.SearchReferencesRequest()
        request.referenceSetId = referenceSetId
        request.accession = accession
        request.md5checksum = md5checksum
        request.pageSize = self._pageSize
        return self._runSearchRequest(
            request, "references", protocol.SearchReferencesResponse)

    def searchCallSets(self, variantSetId, name=None):
        """
        Returns an iterator over the CallSets fulfilling the specified
        conditions from the specified VariantSet.

        :param str name: Only CallSets matching the specified name will
            be returned.
        :return: An iterator over the :class:`ga4gh.protocol.CallSet`
            objects defined by the query parameters.
        """
        request = protocol.SearchCallSetsRequest()
        request.variantSetId = variantSetId
        request.name = name
        request.pageSize = self._pageSize
        return self._runSearchRequest(
            request, "callsets", protocol.SearchCallSetsResponse)

    def searchReadGroupSets(self, datasetId, name=None):
        """
        Returns an iterator over the ReadGroupSets fulfilling the specified
        conditions from the specified Dataset.

        :param str name: Only ReadGroupSets matching the specified name
            will be returned.
        :return: An iterator over the :class:`ga4gh.protocol.ReadGroupSet`
            objects defined by the query parameters.
        :rtype: iter
        """
        request = protocol.SearchReadGroupSetsRequest()
        request.datasetId = datasetId
        request.name = name
        request.pageSize = self._pageSize
        return self._runSearchRequest(
            request, "readgroupsets", protocol.SearchReadGroupSetsResponse)

    def searchReads(
            self, readGroupIds, referenceId=None, start=None, end=None):
        """
        Returns an iterator over the Reads fulfilling the specified
        conditions from the specified ReadGroupIds.

        :param str readGroupIds: The IDs of the
            :class:`ga4gh.protocol.ReadGroup` of interest.
        :param str referenceId: The name of the
            :class:`ga4gh.protocol.Reference` we wish to return reads
            mapped to.
        :param int start: The start position (0-based) of this query. If a
            reference is specified, this defaults to 0. Genomic positions are
            non-negative integers less than reference length. Requests spanning
            the join of circular genomes are represented as two requests one on
            each side of the join (position 0).
        :param int end: The end position (0-based, exclusive) of this query.
            If a reference is specified, this defaults to the reference's
            length.
        :return: An iterator over the
            :class:`ga4gh.protocol.ReadAlignment` objects defined by
            the query parameters.
        :rtype: iter
        """
        request = protocol.SearchReadsRequest()
        request.readGroupIds = readGroupIds
        request.referenceId = referenceId
        request.start = start
        request.end = end
        request.pageSize = self._pageSize
        return self._runSearchRequest(
            request, "reads", protocol.SearchReadsResponse)


class HttpClient(AbstractClient):
    """
    The GA4GH HTTP client. This class provides methods corresponding to the
    GA4GH search and object GET methods.

    .. todo:: Add a better description of the role of this class and include
        links to the high-level API documention.

    :param str urlPrefix: The base URL of the GA4GH server we wish to
        communicate with. This should include the 'http' or 'https' prefix.
    :param int logLevel: The amount of debugging information to log using
        the :mod:`logging` module. This is :data:`logging.WARNING` by default.
    :param str authenticationKey: The authentication key provided by the
        server after logging in.
    """

    def __init__(
            self, urlPrefix, logLevel=logging.WARNING, authenticationKey=None):
        super(HttpClient, self).__init__(logLevel)
        self._urlPrefix = urlPrefix
        self._authenticationKey = authenticationKey
        self._session = requests.Session()
        self._setupHttpSession()
        requestsLog = logging.getLogger("requests.packages.urllib3")
        requestsLog.setLevel(logLevel)
        requestsLog.propagate = True

    def _setupHttpSession(self):
        """
        Sets up the common HTTP session parameters used by requests.
        """
        headers = {"Content-type": "application/json"}
        self._session.headers.update(headers)
        # TODO is this unsafe????
        self._session.verify = False

    def _checkResponseStatus(self, response):
        """
        Checks the speficied HTTP response from the requests package and
        raises an exception if a non-200 HTTP code was returned by the
        server.
        """
        if response.status_code != requests.codes.ok:
            self._logger.error("%s %s", response.status_code, response.text)
            raise exceptions.RequestNonSuccessException(
                "Url {0} had status_code {1}".format(
                    response.url, response.status_code))

    def _getHttpParameters(self):
        """
        Returns the basic HTTP parameters we need all requests.
        """
        return {'key': self._authenticationKey}

    def _runSearchPageRequest(
            self, protocolRequest, objectName, protocolResponseClass):
        url = posixpath.join(self._urlPrefix, objectName + '/search')
        data = protocolRequest.toJsonString()
        self._logger.debug("request:{}".format(data))
        response = self._session.post(
            url, params=self._getHttpParameters(), data=data)
        self._checkResponseStatus(response)
        return self._deserializeResponse(response.text, protocolResponseClass)

    def _runGetRequest(self, objectName, protocolResponseClass, id_):
        urlSuffix = "{objectName}/{id}".format(objectName=objectName, id=id_)
        url = posixpath.join(self._urlPrefix, urlSuffix)
        response = self._session.get(url, params=self._getHttpParameters())
        self._checkResponseStatus(response)
        return self._deserializeResponse(response.text, protocolResponseClass)

    def _runListReferenceBasesPageRequest(self, id_, request):
        urlSuffix = "references/{id}/bases".format(id=id_)
        url = posixpath.join(self._urlPrefix, urlSuffix)
        params = self._getHttpParameters()
        params.update(request.toJsonDict())
        response = self._session.get(url, params=params)
        self._checkResponseStatus(response)
        return self._deserializeResponse(
            response.text, protocol.ListReferenceBasesResponse)


class LocalClient(AbstractClient):

    def __init__(self, backend):
        super(LocalClient, self).__init__()
        self._backend = backend
        self._getMethodMap = {
            "callsets": self._backend.runGetCallSet,
            "datasets": self._backend.runGetDataset,
            "referencesets": self._backend.runGetReferenceSet,
            "references": self._backend.runGetReference,
            "variantsets": self._backend.runGetVariantSet,
            "variants": self._backend.runGetVariant,
            "readgroupsets": self._backend.runGetReadGroupSet,
            "readgroups": self._backend.runGetReadGroup,
        }
        self._searchMethodMap = {
            "callsets": self._backend.runSearchCallSets,
            "datasets": self._backend.runSearchDatasets,
            "referencesets": self._backend.runSearchReferenceSets,
            "references": self._backend.runSearchReferences,
            "variantsets": self._backend.runSearchVariantSets,
            "variants": self._backend.runSearchVariants,
            "readgroupsets": self._backend.runSearchReadGroupSets,
            "reads": self._backend.runSearchReads,
        }

    def _runGetRequest(self, objectName, protocolResponseClass, id_):
        getMethod = self._getMethodMap[objectName]
        responseJson = getMethod(id_)
        return self._deserializeResponse(responseJson, protocolResponseClass)

    def _runSearchPageRequest(
            self, protocolRequest, objectName, protocolResponseClass):
        searchMethod = self._searchMethodMap[objectName]
        responseJson = searchMethod(protocolRequest.toJsonString())
        return self._deserializeResponse(responseJson, protocolResponseClass)

    def _runListReferenceBasesPageRequest(self, id_, request):
        requestArgs = request.toJsonDict()
        # We need to remove end from this dict if it's not specified because
        # of the way we're interacting with Flask and HTTP GET params.
        # TODO: This is a really nasty way of doing things; we really
        # should just have a request object and pass that around instead of an
        # arguments dictionary.
        if request.end is None:
            del requestArgs["end"]
        if request.pageToken is None:
            del requestArgs["pageToken"]
        responseJson = self._backend.runListReferenceBases(id_, requestArgs)
        return self._deserializeResponse(
            responseJson, protocol.ListReferenceBasesResponse)<|MERGE_RESOLUTION|>--- conflicted
+++ resolved
@@ -9,6 +9,7 @@
 import posixpath
 import struct
 import logging
+import json
 
 import ga4gh.protocol as protocol
 import ga4gh.exceptions as exceptions
@@ -26,28 +27,8 @@
         logging.basicConfig()
         self._logger = logging.getLogger(__name__)
         self._logger.setLevel(logLevel)
-
-<<<<<<< HEAD
-    def _deserializeResponse(self, jsonResponseString, protocolResponseClass):
-        self._protocolBytesReceived += len(jsonResponseString)
-        self._logger.debug("response:{}".format(jsonResponseString))
-        if jsonResponseString == '':
-            raise exceptions.EmptyResponseException()
-        responseObject = protocolResponseClass.fromJsonString(
-            jsonResponseString)
-        return responseObject
-
-    def _runSearchPageRequest(
-            self, protocolRequest, objectName, protocolResponseClass):
-        """
-        Runs a complete transaction with the server to obtain a single
-        page of search results.
-        """
-        raise NotImplemented()
-
-    def _runSearchRequest(
-            self, protocolRequest, objectName, protocolResponseClass):
-=======
+        self._debugLevel = 0
+
         requestsLog = logging.getLogger("requests.packages.urllib3")
         requestsLog.setLevel(logLevel)
         if self._debugLevel == 0:
@@ -64,13 +45,7 @@
 
     # TODO temporary auth solution
     def _getAuth(self):
-        if self._usingWorkaroundsFor(self.workaroundGoogle):
-            return {'key': self._key}
-        else:
-            return {}
-
-    def _usingWorkaroundsFor(self, workaround):
-        return workaround in self._workarounds
+        return {}
 
     # Ordinarily logger's implementation will take care of if log messages
     # should be emitted based on the log level.  The _shouldLog* methods
@@ -156,39 +131,12 @@
                 yield responseClass.fromJsonString(message)
 
 
-    def runSearchRequest(self, protocolRequest, objectName,
+    def _runSearchRequest(self, protocolRequest, objectName,
                          protocolResponseClass):
->>>>>>> 39a9ef66
-        """
-        Runs the specified request at the specified objectName and instantiates
-        an object of the specified class. We yield each object in listAttr.
-        If pages of results are present, repeat this process until the
-        pageToken is null.
-        """
-<<<<<<< HEAD
-        notDone = True
-        while notDone:
-            responseObject = self._runSearchPageRequest(
-                protocolRequest, objectName, protocolResponseClass)
-            valueList = getattr(
-                responseObject, protocolResponseClass.getValueListName())
-            for extract in valueList:
-                yield extract
-            notDone = responseObject.nextPageToken is not None
-            protocolRequest.pageToken = responseObject.nextPageToken
-
-    def _runListReferenceBasesPageRequest(self, id_, protocolRequest):
-        """
-        Runs a complete transaction with the server to get a single
-        page of results for the specified ListReferenceBasesRequest.
-        """
-        raise NotImplemented()
-=======
         fullUrl = posixpath.join(self._urlPrefix, objectName + '/search')
         data = protocolRequest.toJsonString()
         return self._doRequest(
             'POST', fullUrl, protocolResponseClass, httpData=data)
->>>>>>> 39a9ef66
 
     def listReferenceBases(self, id_, start=0, end=None):
         """
