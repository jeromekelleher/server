--- conflicted
+++ resolved
@@ -9,8 +9,6 @@
 import unittest
 
 import ga4gh.exceptions as exceptions
-import ga4gh.backend as backend
-import ga4gh.datarepo as datarepo
 import ga4gh.datamodel.variants as variants
 import ga4gh.datamodel.datasets as datasets
 
@@ -82,12 +80,7 @@
     """
     def setUp(self):
         self._variantSetName = "testVariantSet"
-        self._backend = backend.Backend(datarepo.AbstractDataRepository())
-<<<<<<< HEAD
-        self._dataset = datasets.Dataset(self._backend)
-=======
-        self._dataset = datasets.AbstractDataset("datasetId")
->>>>>>> 2f32ab03
+        self._dataset = datasets.Dataset("datasetId")
         self._variantSet = variants.AbstractVariantSet(
             self._dataset, self._variantSetName)
 
@@ -131,13 +124,6 @@
                           self._variantSet.getCallSet, 617)
         self.assertRaises(exceptions.CallSetNotFoundException,
                           self._variantSet.getCallSet, None)
-<<<<<<< HEAD
-        self.assertRaises(TypeError, self._variantSet.addCallSetFromName,
-                          ['a list of', 2])
-=======
-        self.assertRaises(exceptions.BadIdentifierNotStringException,
-                          self._variantSet.addCallSet, ['a list of', 2])
->>>>>>> 2f32ab03
         self.assertRaises(NotImplementedError,
                           self._variantSet.getNumVariants)
 
@@ -154,6 +140,5 @@
                           self._variantSet.hashVariant, "hi")
 
     def testVariantSetProtocolElement(self):
-        # 'AbstractVariantSet' object has no attribute 'getMetadata'
         self.assertRaises(AttributeError,
                           self._variantSet.toProtocolElement)